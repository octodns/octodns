#
#
#

from __future__ import absolute_import, division, print_function, \
    unicode_literals

from unittest import TestCase


class TestOvhShim(TestCase):

<<<<<<< HEAD

class TestOvhProvider(TestCase):
    api_record = []
    valid_dkim = []
    invalid_dkim = []

    valid_dkim_key = "p=MIGfMA0GCSqGSIb3DQEBAQUAA4GNADCBiQKBgQCxLaG16G4SaE" \
                     "cXVdiIxTg7gKSGbHKQLm30CHib1h9FzS9nkcyvQSyQj1rMFyqC//" \
                     "tft3ohx3nvJl+bGCWxdtLYDSmir9PW54e5CTdxEh8MWRkBO3StF6" \
                     "QG/tAh3aTGDmkqhIJGLb87iHvpmVKqURmEUzJPv5KPJfWLofADI+" \
                     "q9lQIDAQAB"

    zone = Zone('unit.tests.', [])
    expected = set()

    # A, subdomain=''
    api_record.append({
        'fieldType': 'A',
        'ttl': 100,
        'target': '1.2.3.4',
        'subDomain': '',
        'id': 1
    })
    expected.add(Record.new(zone, '', {
        'ttl': 100,
        'type': 'A',
        'value': '1.2.3.4',
    }))

    # A, subdomain='sub
    api_record.append({
        'fieldType': 'A',
        'ttl': 200,
        'target': '1.2.3.4',
        'subDomain': 'sub',
        'id': 2
    })
    expected.add(Record.new(zone, 'sub', {
        'ttl': 200,
        'type': 'A',
        'value': '1.2.3.4',
    }))

    # CNAME
    api_record.append({
        'fieldType': 'CNAME',
        'ttl': 300,
        'target': 'unit.tests.',
        'subDomain': 'www2',
        'id': 3
    })
    expected.add(Record.new(zone, 'www2', {
        'ttl': 300,
        'type': 'CNAME',
        'value': 'unit.tests.',
    }))

    # MX
    api_record.append({
        'fieldType': 'MX',
        'ttl': 400,
        'target': '10 mx1.unit.tests.',
        'subDomain': '',
        'id': 4
    })
    expected.add(Record.new(zone, '', {
        'ttl': 400,
        'type': 'MX',
        'values': [{
            'preference': 10,
            'exchange': 'mx1.unit.tests.',
        }]
    }))

    # NAPTR
    api_record.append({
        'fieldType': 'NAPTR',
        'ttl': 500,
        'target': '10 100 "S" "SIP+D2U" "!^.*$!sip:info@bar.example.com!" .',
        'subDomain': 'naptr',
        'id': 5
    })
    expected.add(Record.new(zone, 'naptr', {
        'ttl': 500,
        'type': 'NAPTR',
        'values': [{
            'flags': 'S',
            'order': 10,
            'preference': 100,
            'regexp': '!^.*$!sip:info@bar.example.com!',
            'replacement': '.',
            'service': 'SIP+D2U',
        }]
    }))

    # NS
    api_record.append({
        'fieldType': 'NS',
        'ttl': 600,
        'target': 'ns1.unit.tests.',
        'subDomain': '',
        'id': 6
    })
    api_record.append({
        'fieldType': 'NS',
        'ttl': 600,
        'target': 'ns2.unit.tests.',
        'subDomain': '',
        'id': 7
    })
    expected.add(Record.new(zone, '', {
        'ttl': 600,
        'type': 'NS',
        'values': ['ns1.unit.tests.', 'ns2.unit.tests.'],
    }))

    # NS with sub
    api_record.append({
        'fieldType': 'NS',
        'ttl': 700,
        'target': 'ns3.unit.tests.',
        'subDomain': 'www3',
        'id': 8
    })
    api_record.append({
        'fieldType': 'NS',
        'ttl': 700,
        'target': 'ns4.unit.tests.',
        'subDomain': 'www3',
        'id': 9
    })
    expected.add(Record.new(zone, 'www3', {
        'ttl': 700,
        'type': 'NS',
        'values': ['ns3.unit.tests.', 'ns4.unit.tests.'],
    }))

    api_record.append({
        'fieldType': 'SRV',
        'ttl': 800,
        'target': '10 20 30 foo-1.unit.tests.',
        'subDomain': '_srv._tcp',
        'id': 10
    })
    api_record.append({
        'fieldType': 'SRV',
        'ttl': 800,
        'target': '40 50 60 foo-2.unit.tests.',
        'subDomain': '_srv._tcp',
        'id': 11
    })
    expected.add(Record.new(zone, '_srv._tcp', {
        'ttl': 800,
        'type': 'SRV',
        'values': [{
            'priority': 10,
            'weight': 20,
            'port': 30,
            'target': 'foo-1.unit.tests.',
        }, {
            'priority': 40,
            'weight': 50,
            'port': 60,
            'target': 'foo-2.unit.tests.',
        }]
    }))

    # PTR
    api_record.append({
        'fieldType': 'PTR',
        'ttl': 900,
        'target': 'unit.tests.',
        'subDomain': '4',
        'id': 12
    })
    expected.add(Record.new(zone, '4', {
        'ttl': 900,
        'type': 'PTR',
        'value': 'unit.tests.'
    }))

    # SPF
    api_record.append({
        'fieldType': 'SPF',
        'ttl': 1000,
        'target': 'v=spf1 include:unit.texts.redirect ~all',
        'subDomain': '',
        'id': 13
    })
    expected.add(Record.new(zone, '', {
        'ttl': 1000,
        'type': 'SPF',
        'value': 'v=spf1 include:unit.texts.redirect ~all'
    }))

    # SSHFP
    api_record.append({
        'fieldType': 'SSHFP',
        'ttl': 1100,
        'target': '1 1 bf6b6825d2977c511a475bbefb88aad54a92ac73 ',
        'subDomain': '',
        'id': 14
    })
    expected.add(Record.new(zone, '', {
        'ttl': 1100,
        'type': 'SSHFP',
        'value': {
            'algorithm': 1,
            'fingerprint': 'bf6b6825d2977c511a475bbefb88aad54a92ac73',
            'fingerprint_type': 1
        }
    }))

    # AAAA
    api_record.append({
        'fieldType': 'AAAA',
        'ttl': 1200,
        'target': '1:1ec:1::1',
        'subDomain': '',
        'id': 15
    })
    expected.add(Record.new(zone, '', {
        'ttl': 200,
        'type': 'AAAA',
        'value': '1:1ec:1::1',
    }))

    # DKIM
    api_record.append({
        'fieldType': 'DKIM',
        'ttl': 1300,
        'target': valid_dkim_key,
        'subDomain': 'dkim',
        'id': 16
    })
    expected.add(Record.new(zone, 'dkim', {
        'ttl': 1300,
        'type': 'TXT',
        'value': valid_dkim_key,
    }))

    # TXT
    api_record.append({
        'fieldType': 'TXT',
        'ttl': 1400,
        'target': 'TXT text',
        'subDomain': 'txt',
        'id': 17
    })
    expected.add(Record.new(zone, 'txt', {
        'ttl': 1400,
        'type': 'TXT',
        'value': 'TXT text',
    }))

    # LOC
    # We do not have associated record for LOC, as it's not managed
    api_record.append({
        'fieldType': 'LOC',
        'ttl': 1500,
        'target': '1 1 1 N 1 1 1 E 1m 1m',
        'subDomain': '',
        'id': 18
    })

    # CAA
    api_record.append({
        'fieldType': 'CAA',
        'ttl': 1600,
        'target': '0 issue "ca.unit.tests"',
        'subDomain': 'caa',
        'id': 19
    })
    expected.add(Record.new(zone, 'caa', {
        'ttl': 1600,
        'type': 'CAA',
        'values': [{
            'flags': 0,
            'tag': 'issue',
            'value': 'ca.unit.tests'
        }]
    }))

    valid_dkim = [valid_dkim_key,
                  'v=DKIM1 \\; %s' % valid_dkim_key,
                  'h=sha256 \\; %s' % valid_dkim_key,
                  'h=sha1 \\; %s' % valid_dkim_key,
                  's=* \\; %s' % valid_dkim_key,
                  's=email \\; %s' % valid_dkim_key,
                  't=y \\; %s' % valid_dkim_key,
                  't=s \\; %s' % valid_dkim_key,
                  'k=rsa \\; %s' % valid_dkim_key,
                  'n=notes \\; %s' % valid_dkim_key,
                  'g=granularity \\; %s' % valid_dkim_key,
                  ]
    invalid_dkim = ['p=%invalid%',  # Invalid public key
                    'v=DKIM1',  # Missing public key
                    'v=DKIM2 \\; %s' % valid_dkim_key,  # Invalid version
                    'h=sha512 \\; %s' % valid_dkim_key,  # Invalid hash algo
                    's=fake \\; %s' % valid_dkim_key,  # Invalid selector
                    't=fake \\; %s' % valid_dkim_key,  # Invalid flag
                    'u=invalid \\; %s' % valid_dkim_key,  # Invalid key
                    ]

    @patch('ovh.Client')
    def test_populate(self, client_mock):
        provider = OvhProvider('test', 'endpoint', 'application_key',
                               'application_secret', 'consumer_key')

        with patch.object(provider._client, 'get') as get_mock:
            zone = Zone('unit.tests.', [])
            get_mock.side_effect = ResourceNotFoundError('boom')
            with self.assertRaises(APIError) as ctx:
                provider.populate(zone)
            self.assertEqual(get_mock.side_effect, ctx.exception)

            get_mock.side_effect = InvalidCredential('boom')
            with self.assertRaises(APIError) as ctx:
                provider.populate(zone)
            self.assertEqual(get_mock.side_effect, ctx.exception)

            zone = Zone('unit.tests.', [])
            get_mock.side_effect = ResourceNotFoundError('This service does '
                                                         'not exist')
            exists = provider.populate(zone)
            self.assertEqual(set(), zone.records)
            self.assertFalse(exists)

            zone = Zone('unit.tests.', [])
            get_returns = [[record['id'] for record in self.api_record]]
            get_returns += self.api_record
            get_mock.side_effect = get_returns
            exists = provider.populate(zone)
            self.assertEqual(self.expected, zone.records)
            self.assertTrue(exists)

    @patch('ovh.Client')
    def test_is_valid_dkim(self, client_mock):
        """Test _is_valid_dkim"""
        provider = OvhProvider('test', 'endpoint', 'application_key',
                               'application_secret', 'consumer_key')
        for dkim in self.valid_dkim:
            self.assertTrue(provider._is_valid_dkim(dkim))
        for dkim in self.invalid_dkim:
            self.assertFalse(provider._is_valid_dkim(dkim))

    @patch('ovh.Client')
    def test_apply(self, client_mock):
        provider = OvhProvider('test', 'endpoint', 'application_key',
                               'application_secret', 'consumer_key')

        desired = Zone('unit.tests.', [])

        for r in self.expected:
            desired.add_record(r)

        with patch.object(provider._client, 'post') as get_mock:
            plan = provider.plan(desired)
            get_mock.side_effect = APIError('boom')
            with self.assertRaises(APIError) as ctx:
                provider.apply(plan)
            self.assertEqual(get_mock.side_effect, ctx.exception)

        # Records get by API call
        with patch.object(provider._client, 'get') as get_mock:
            get_returns = [
                [1, 2, 3, 4],
                {'fieldType': 'A', 'ttl': 600, 'target': '5.6.7.8',
                 'subDomain': '', 'id': 100},
                {'fieldType': 'A', 'ttl': 600, 'target': '5.6.7.8',
                 'subDomain': 'fake', 'id': 101},
                {'fieldType': 'TXT', 'ttl': 600, 'target': 'fake txt record',
                 'subDomain': 'txt', 'id': 102},
                {'fieldType': 'DKIM', 'ttl': 600,
                 'target': 'v=DKIM1; %s' % self.valid_dkim_key,
                 'subDomain': 'dkim', 'id': 103}
            ]
            get_mock.side_effect = get_returns

            plan = provider.plan(desired)

            with patch.object(provider._client, 'post') as post_mock, \
                    patch.object(provider._client, 'delete') as delete_mock:
                get_mock.side_effect = [[100], [101], [102], [103]]
                provider.apply(plan)
                wanted_calls = [
                    call('/domain/zone/unit.tests/record', fieldType='A',
                         subDomain='', target='1.2.3.4', ttl=100),
                    call('/domain/zone/unit.tests/record', fieldType='AAAA',
                         subDomain='', target='1:1ec:1::1', ttl=200),
                    call('/domain/zone/unit.tests/record', fieldType='MX',
                         subDomain='', target='10 mx1.unit.tests.', ttl=400),
                    call('/domain/zone/unit.tests/record', fieldType='SPF',
                         subDomain='',
                         target='v=spf1 include:unit.texts.redirect ~all',
                         ttl=1000),
                    call('/domain/zone/unit.tests/record', fieldType='SSHFP',
                         subDomain='',
                         target='1 1 bf6b6825d2977c511a475bbefb88aad54a92ac73',
                         ttl=1100),
                    call('/domain/zone/unit.tests/record', fieldType='PTR',
                         subDomain='4', target='unit.tests.', ttl=900),
                    call('/domain/zone/unit.tests/record', fieldType='SRV',
                         subDomain='_srv._tcp',
                         target='10 20 30 foo-1.unit.tests.', ttl=800),
                    call('/domain/zone/unit.tests/record', fieldType='SRV',
                         subDomain='_srv._tcp',
                         target='40 50 60 foo-2.unit.tests.', ttl=800),
                    call('/domain/zone/unit.tests/record', fieldType='CAA',
                         subDomain='caa', target='0 issue "ca.unit.tests"',
                         ttl=1600),
                    call('/domain/zone/unit.tests/record', fieldType='DKIM',
                         subDomain='dkim',
                         target='p=MIGfMA0GCSqGSIb3DQEBAQUAA4GNADCBiQKBgQCxLaG'
                         '16G4SaEcXVdiIxTg7gKSGbHKQLm30CHib1h9FzS9nkcyvQSyQj1r'
                         'MFyqC//tft3ohx3nvJl+bGCWxdtLYDSmir9PW54e5CTdxEh8MWRk'
                         'BO3StF6QG/tAh3aTGDmkqhIJGLb87iHvpmVKqURmEUzJPv5KPJfW'
                         'LofADI+q9lQIDAQAB', ttl=1300),
                    call('/domain/zone/unit.tests/record', fieldType='NAPTR',
                         subDomain='naptr',
                         target='10 100 "S" "SIP+D2U" "!^.*$!sip:info@bar.exam'
                         'ple.com!" .', ttl=500),
                    call('/domain/zone/unit.tests/record', fieldType='A',
                         subDomain='sub', target='1.2.3.4', ttl=200),
                    call('/domain/zone/unit.tests/record', fieldType='TXT',
                         subDomain='txt', target='TXT text', ttl=1400),
                    call('/domain/zone/unit.tests/record', fieldType='CNAME',
                         subDomain='www2', target='unit.tests.', ttl=300),
                    call('/domain/zone/unit.tests/record', fieldType='NS',
                         subDomain='www3', target='ns3.unit.tests.', ttl=700),
                    call('/domain/zone/unit.tests/record', fieldType='NS',
                         subDomain='www3', target='ns4.unit.tests.', ttl=700),
                    call('/domain/zone/unit.tests/refresh')]

                post_mock.assert_has_calls(wanted_calls)

                # Get for delete calls
                wanted_get_calls = [
                    call(u'/domain/zone/unit.tests/record', fieldType=u'A',
                         subDomain=u''),
                    call(u'/domain/zone/unit.tests/record', fieldType=u'DKIM',
                         subDomain='dkim'),
                    call(u'/domain/zone/unit.tests/record', fieldType=u'A',
                         subDomain='fake'),
                    call(u'/domain/zone/unit.tests/record', fieldType=u'TXT',
                         subDomain='txt')]
                get_mock.assert_has_calls(wanted_get_calls)
                # 4 delete calls for update and delete
                delete_mock.assert_has_calls(
                    [call(u'/domain/zone/unit.tests/record/100'),
                     call(u'/domain/zone/unit.tests/record/101'),
                     call(u'/domain/zone/unit.tests/record/102'),
                     call(u'/domain/zone/unit.tests/record/103')])
=======
    def test_missing(self):
        with self.assertRaises(ModuleNotFoundError):
            from octodns.provider.ovh import OvhProvider
            OvhProvider
>>>>>>> db2f06ab
<|MERGE_RESOLUTION|>--- conflicted
+++ resolved
@@ -10,463 +10,7 @@
 
 class TestOvhShim(TestCase):
 
-<<<<<<< HEAD
-
-class TestOvhProvider(TestCase):
-    api_record = []
-    valid_dkim = []
-    invalid_dkim = []
-
-    valid_dkim_key = "p=MIGfMA0GCSqGSIb3DQEBAQUAA4GNADCBiQKBgQCxLaG16G4SaE" \
-                     "cXVdiIxTg7gKSGbHKQLm30CHib1h9FzS9nkcyvQSyQj1rMFyqC//" \
-                     "tft3ohx3nvJl+bGCWxdtLYDSmir9PW54e5CTdxEh8MWRkBO3StF6" \
-                     "QG/tAh3aTGDmkqhIJGLb87iHvpmVKqURmEUzJPv5KPJfWLofADI+" \
-                     "q9lQIDAQAB"
-
-    zone = Zone('unit.tests.', [])
-    expected = set()
-
-    # A, subdomain=''
-    api_record.append({
-        'fieldType': 'A',
-        'ttl': 100,
-        'target': '1.2.3.4',
-        'subDomain': '',
-        'id': 1
-    })
-    expected.add(Record.new(zone, '', {
-        'ttl': 100,
-        'type': 'A',
-        'value': '1.2.3.4',
-    }))
-
-    # A, subdomain='sub
-    api_record.append({
-        'fieldType': 'A',
-        'ttl': 200,
-        'target': '1.2.3.4',
-        'subDomain': 'sub',
-        'id': 2
-    })
-    expected.add(Record.new(zone, 'sub', {
-        'ttl': 200,
-        'type': 'A',
-        'value': '1.2.3.4',
-    }))
-
-    # CNAME
-    api_record.append({
-        'fieldType': 'CNAME',
-        'ttl': 300,
-        'target': 'unit.tests.',
-        'subDomain': 'www2',
-        'id': 3
-    })
-    expected.add(Record.new(zone, 'www2', {
-        'ttl': 300,
-        'type': 'CNAME',
-        'value': 'unit.tests.',
-    }))
-
-    # MX
-    api_record.append({
-        'fieldType': 'MX',
-        'ttl': 400,
-        'target': '10 mx1.unit.tests.',
-        'subDomain': '',
-        'id': 4
-    })
-    expected.add(Record.new(zone, '', {
-        'ttl': 400,
-        'type': 'MX',
-        'values': [{
-            'preference': 10,
-            'exchange': 'mx1.unit.tests.',
-        }]
-    }))
-
-    # NAPTR
-    api_record.append({
-        'fieldType': 'NAPTR',
-        'ttl': 500,
-        'target': '10 100 "S" "SIP+D2U" "!^.*$!sip:info@bar.example.com!" .',
-        'subDomain': 'naptr',
-        'id': 5
-    })
-    expected.add(Record.new(zone, 'naptr', {
-        'ttl': 500,
-        'type': 'NAPTR',
-        'values': [{
-            'flags': 'S',
-            'order': 10,
-            'preference': 100,
-            'regexp': '!^.*$!sip:info@bar.example.com!',
-            'replacement': '.',
-            'service': 'SIP+D2U',
-        }]
-    }))
-
-    # NS
-    api_record.append({
-        'fieldType': 'NS',
-        'ttl': 600,
-        'target': 'ns1.unit.tests.',
-        'subDomain': '',
-        'id': 6
-    })
-    api_record.append({
-        'fieldType': 'NS',
-        'ttl': 600,
-        'target': 'ns2.unit.tests.',
-        'subDomain': '',
-        'id': 7
-    })
-    expected.add(Record.new(zone, '', {
-        'ttl': 600,
-        'type': 'NS',
-        'values': ['ns1.unit.tests.', 'ns2.unit.tests.'],
-    }))
-
-    # NS with sub
-    api_record.append({
-        'fieldType': 'NS',
-        'ttl': 700,
-        'target': 'ns3.unit.tests.',
-        'subDomain': 'www3',
-        'id': 8
-    })
-    api_record.append({
-        'fieldType': 'NS',
-        'ttl': 700,
-        'target': 'ns4.unit.tests.',
-        'subDomain': 'www3',
-        'id': 9
-    })
-    expected.add(Record.new(zone, 'www3', {
-        'ttl': 700,
-        'type': 'NS',
-        'values': ['ns3.unit.tests.', 'ns4.unit.tests.'],
-    }))
-
-    api_record.append({
-        'fieldType': 'SRV',
-        'ttl': 800,
-        'target': '10 20 30 foo-1.unit.tests.',
-        'subDomain': '_srv._tcp',
-        'id': 10
-    })
-    api_record.append({
-        'fieldType': 'SRV',
-        'ttl': 800,
-        'target': '40 50 60 foo-2.unit.tests.',
-        'subDomain': '_srv._tcp',
-        'id': 11
-    })
-    expected.add(Record.new(zone, '_srv._tcp', {
-        'ttl': 800,
-        'type': 'SRV',
-        'values': [{
-            'priority': 10,
-            'weight': 20,
-            'port': 30,
-            'target': 'foo-1.unit.tests.',
-        }, {
-            'priority': 40,
-            'weight': 50,
-            'port': 60,
-            'target': 'foo-2.unit.tests.',
-        }]
-    }))
-
-    # PTR
-    api_record.append({
-        'fieldType': 'PTR',
-        'ttl': 900,
-        'target': 'unit.tests.',
-        'subDomain': '4',
-        'id': 12
-    })
-    expected.add(Record.new(zone, '4', {
-        'ttl': 900,
-        'type': 'PTR',
-        'value': 'unit.tests.'
-    }))
-
-    # SPF
-    api_record.append({
-        'fieldType': 'SPF',
-        'ttl': 1000,
-        'target': 'v=spf1 include:unit.texts.redirect ~all',
-        'subDomain': '',
-        'id': 13
-    })
-    expected.add(Record.new(zone, '', {
-        'ttl': 1000,
-        'type': 'SPF',
-        'value': 'v=spf1 include:unit.texts.redirect ~all'
-    }))
-
-    # SSHFP
-    api_record.append({
-        'fieldType': 'SSHFP',
-        'ttl': 1100,
-        'target': '1 1 bf6b6825d2977c511a475bbefb88aad54a92ac73 ',
-        'subDomain': '',
-        'id': 14
-    })
-    expected.add(Record.new(zone, '', {
-        'ttl': 1100,
-        'type': 'SSHFP',
-        'value': {
-            'algorithm': 1,
-            'fingerprint': 'bf6b6825d2977c511a475bbefb88aad54a92ac73',
-            'fingerprint_type': 1
-        }
-    }))
-
-    # AAAA
-    api_record.append({
-        'fieldType': 'AAAA',
-        'ttl': 1200,
-        'target': '1:1ec:1::1',
-        'subDomain': '',
-        'id': 15
-    })
-    expected.add(Record.new(zone, '', {
-        'ttl': 200,
-        'type': 'AAAA',
-        'value': '1:1ec:1::1',
-    }))
-
-    # DKIM
-    api_record.append({
-        'fieldType': 'DKIM',
-        'ttl': 1300,
-        'target': valid_dkim_key,
-        'subDomain': 'dkim',
-        'id': 16
-    })
-    expected.add(Record.new(zone, 'dkim', {
-        'ttl': 1300,
-        'type': 'TXT',
-        'value': valid_dkim_key,
-    }))
-
-    # TXT
-    api_record.append({
-        'fieldType': 'TXT',
-        'ttl': 1400,
-        'target': 'TXT text',
-        'subDomain': 'txt',
-        'id': 17
-    })
-    expected.add(Record.new(zone, 'txt', {
-        'ttl': 1400,
-        'type': 'TXT',
-        'value': 'TXT text',
-    }))
-
-    # LOC
-    # We do not have associated record for LOC, as it's not managed
-    api_record.append({
-        'fieldType': 'LOC',
-        'ttl': 1500,
-        'target': '1 1 1 N 1 1 1 E 1m 1m',
-        'subDomain': '',
-        'id': 18
-    })
-
-    # CAA
-    api_record.append({
-        'fieldType': 'CAA',
-        'ttl': 1600,
-        'target': '0 issue "ca.unit.tests"',
-        'subDomain': 'caa',
-        'id': 19
-    })
-    expected.add(Record.new(zone, 'caa', {
-        'ttl': 1600,
-        'type': 'CAA',
-        'values': [{
-            'flags': 0,
-            'tag': 'issue',
-            'value': 'ca.unit.tests'
-        }]
-    }))
-
-    valid_dkim = [valid_dkim_key,
-                  'v=DKIM1 \\; %s' % valid_dkim_key,
-                  'h=sha256 \\; %s' % valid_dkim_key,
-                  'h=sha1 \\; %s' % valid_dkim_key,
-                  's=* \\; %s' % valid_dkim_key,
-                  's=email \\; %s' % valid_dkim_key,
-                  't=y \\; %s' % valid_dkim_key,
-                  't=s \\; %s' % valid_dkim_key,
-                  'k=rsa \\; %s' % valid_dkim_key,
-                  'n=notes \\; %s' % valid_dkim_key,
-                  'g=granularity \\; %s' % valid_dkim_key,
-                  ]
-    invalid_dkim = ['p=%invalid%',  # Invalid public key
-                    'v=DKIM1',  # Missing public key
-                    'v=DKIM2 \\; %s' % valid_dkim_key,  # Invalid version
-                    'h=sha512 \\; %s' % valid_dkim_key,  # Invalid hash algo
-                    's=fake \\; %s' % valid_dkim_key,  # Invalid selector
-                    't=fake \\; %s' % valid_dkim_key,  # Invalid flag
-                    'u=invalid \\; %s' % valid_dkim_key,  # Invalid key
-                    ]
-
-    @patch('ovh.Client')
-    def test_populate(self, client_mock):
-        provider = OvhProvider('test', 'endpoint', 'application_key',
-                               'application_secret', 'consumer_key')
-
-        with patch.object(provider._client, 'get') as get_mock:
-            zone = Zone('unit.tests.', [])
-            get_mock.side_effect = ResourceNotFoundError('boom')
-            with self.assertRaises(APIError) as ctx:
-                provider.populate(zone)
-            self.assertEqual(get_mock.side_effect, ctx.exception)
-
-            get_mock.side_effect = InvalidCredential('boom')
-            with self.assertRaises(APIError) as ctx:
-                provider.populate(zone)
-            self.assertEqual(get_mock.side_effect, ctx.exception)
-
-            zone = Zone('unit.tests.', [])
-            get_mock.side_effect = ResourceNotFoundError('This service does '
-                                                         'not exist')
-            exists = provider.populate(zone)
-            self.assertEqual(set(), zone.records)
-            self.assertFalse(exists)
-
-            zone = Zone('unit.tests.', [])
-            get_returns = [[record['id'] for record in self.api_record]]
-            get_returns += self.api_record
-            get_mock.side_effect = get_returns
-            exists = provider.populate(zone)
-            self.assertEqual(self.expected, zone.records)
-            self.assertTrue(exists)
-
-    @patch('ovh.Client')
-    def test_is_valid_dkim(self, client_mock):
-        """Test _is_valid_dkim"""
-        provider = OvhProvider('test', 'endpoint', 'application_key',
-                               'application_secret', 'consumer_key')
-        for dkim in self.valid_dkim:
-            self.assertTrue(provider._is_valid_dkim(dkim))
-        for dkim in self.invalid_dkim:
-            self.assertFalse(provider._is_valid_dkim(dkim))
-
-    @patch('ovh.Client')
-    def test_apply(self, client_mock):
-        provider = OvhProvider('test', 'endpoint', 'application_key',
-                               'application_secret', 'consumer_key')
-
-        desired = Zone('unit.tests.', [])
-
-        for r in self.expected:
-            desired.add_record(r)
-
-        with patch.object(provider._client, 'post') as get_mock:
-            plan = provider.plan(desired)
-            get_mock.side_effect = APIError('boom')
-            with self.assertRaises(APIError) as ctx:
-                provider.apply(plan)
-            self.assertEqual(get_mock.side_effect, ctx.exception)
-
-        # Records get by API call
-        with patch.object(provider._client, 'get') as get_mock:
-            get_returns = [
-                [1, 2, 3, 4],
-                {'fieldType': 'A', 'ttl': 600, 'target': '5.6.7.8',
-                 'subDomain': '', 'id': 100},
-                {'fieldType': 'A', 'ttl': 600, 'target': '5.6.7.8',
-                 'subDomain': 'fake', 'id': 101},
-                {'fieldType': 'TXT', 'ttl': 600, 'target': 'fake txt record',
-                 'subDomain': 'txt', 'id': 102},
-                {'fieldType': 'DKIM', 'ttl': 600,
-                 'target': 'v=DKIM1; %s' % self.valid_dkim_key,
-                 'subDomain': 'dkim', 'id': 103}
-            ]
-            get_mock.side_effect = get_returns
-
-            plan = provider.plan(desired)
-
-            with patch.object(provider._client, 'post') as post_mock, \
-                    patch.object(provider._client, 'delete') as delete_mock:
-                get_mock.side_effect = [[100], [101], [102], [103]]
-                provider.apply(plan)
-                wanted_calls = [
-                    call('/domain/zone/unit.tests/record', fieldType='A',
-                         subDomain='', target='1.2.3.4', ttl=100),
-                    call('/domain/zone/unit.tests/record', fieldType='AAAA',
-                         subDomain='', target='1:1ec:1::1', ttl=200),
-                    call('/domain/zone/unit.tests/record', fieldType='MX',
-                         subDomain='', target='10 mx1.unit.tests.', ttl=400),
-                    call('/domain/zone/unit.tests/record', fieldType='SPF',
-                         subDomain='',
-                         target='v=spf1 include:unit.texts.redirect ~all',
-                         ttl=1000),
-                    call('/domain/zone/unit.tests/record', fieldType='SSHFP',
-                         subDomain='',
-                         target='1 1 bf6b6825d2977c511a475bbefb88aad54a92ac73',
-                         ttl=1100),
-                    call('/domain/zone/unit.tests/record', fieldType='PTR',
-                         subDomain='4', target='unit.tests.', ttl=900),
-                    call('/domain/zone/unit.tests/record', fieldType='SRV',
-                         subDomain='_srv._tcp',
-                         target='10 20 30 foo-1.unit.tests.', ttl=800),
-                    call('/domain/zone/unit.tests/record', fieldType='SRV',
-                         subDomain='_srv._tcp',
-                         target='40 50 60 foo-2.unit.tests.', ttl=800),
-                    call('/domain/zone/unit.tests/record', fieldType='CAA',
-                         subDomain='caa', target='0 issue "ca.unit.tests"',
-                         ttl=1600),
-                    call('/domain/zone/unit.tests/record', fieldType='DKIM',
-                         subDomain='dkim',
-                         target='p=MIGfMA0GCSqGSIb3DQEBAQUAA4GNADCBiQKBgQCxLaG'
-                         '16G4SaEcXVdiIxTg7gKSGbHKQLm30CHib1h9FzS9nkcyvQSyQj1r'
-                         'MFyqC//tft3ohx3nvJl+bGCWxdtLYDSmir9PW54e5CTdxEh8MWRk'
-                         'BO3StF6QG/tAh3aTGDmkqhIJGLb87iHvpmVKqURmEUzJPv5KPJfW'
-                         'LofADI+q9lQIDAQAB', ttl=1300),
-                    call('/domain/zone/unit.tests/record', fieldType='NAPTR',
-                         subDomain='naptr',
-                         target='10 100 "S" "SIP+D2U" "!^.*$!sip:info@bar.exam'
-                         'ple.com!" .', ttl=500),
-                    call('/domain/zone/unit.tests/record', fieldType='A',
-                         subDomain='sub', target='1.2.3.4', ttl=200),
-                    call('/domain/zone/unit.tests/record', fieldType='TXT',
-                         subDomain='txt', target='TXT text', ttl=1400),
-                    call('/domain/zone/unit.tests/record', fieldType='CNAME',
-                         subDomain='www2', target='unit.tests.', ttl=300),
-                    call('/domain/zone/unit.tests/record', fieldType='NS',
-                         subDomain='www3', target='ns3.unit.tests.', ttl=700),
-                    call('/domain/zone/unit.tests/record', fieldType='NS',
-                         subDomain='www3', target='ns4.unit.tests.', ttl=700),
-                    call('/domain/zone/unit.tests/refresh')]
-
-                post_mock.assert_has_calls(wanted_calls)
-
-                # Get for delete calls
-                wanted_get_calls = [
-                    call(u'/domain/zone/unit.tests/record', fieldType=u'A',
-                         subDomain=u''),
-                    call(u'/domain/zone/unit.tests/record', fieldType=u'DKIM',
-                         subDomain='dkim'),
-                    call(u'/domain/zone/unit.tests/record', fieldType=u'A',
-                         subDomain='fake'),
-                    call(u'/domain/zone/unit.tests/record', fieldType=u'TXT',
-                         subDomain='txt')]
-                get_mock.assert_has_calls(wanted_get_calls)
-                # 4 delete calls for update and delete
-                delete_mock.assert_has_calls(
-                    [call(u'/domain/zone/unit.tests/record/100'),
-                     call(u'/domain/zone/unit.tests/record/101'),
-                     call(u'/domain/zone/unit.tests/record/102'),
-                     call(u'/domain/zone/unit.tests/record/103')])
-=======
     def test_missing(self):
         with self.assertRaises(ModuleNotFoundError):
             from octodns.provider.ovh import OvhProvider
-            OvhProvider
->>>>>>> db2f06ab
+            OvhProvider