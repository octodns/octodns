#
#
#

from __future__ import (
    absolute_import,
    division,
    print_function,
    unicode_literals,
)

from os import environ
from os.path import dirname, isfile, join

from octodns import __VERSION__
from octodns.manager import (
    _AggregateTarget,
    MainThreadExecutor,
    Manager,
    ManagerException,
)
from octodns.processor.base import BaseProcessor
from octodns.record import Create, Delete, Record
from octodns.yaml import safe_load
from octodns.zone import Zone

from unittest import TestCase
from unittest.mock import MagicMock, patch

from helpers import (
    DynamicProvider,
    GeoProvider,
    NoSshFpProvider,
    PlannableProvider,
    SimpleProvider,
    TemporaryDirectory,
)

config_dir = join(dirname(__file__), 'config')


def get_config_filename(which):
    return join(config_dir, which)


class TestManager(TestCase):
    def test_missing_provider_class(self):
        with self.assertRaises(ManagerException) as ctx:
            Manager(get_config_filename('missing-provider-class.yaml')).sync()
        self.assertTrue('missing class' in str(ctx.exception))

    def test_bad_provider_class(self):
        with self.assertRaises(ManagerException) as ctx:
            Manager(get_config_filename('bad-provider-class.yaml')).sync()
        self.assertTrue('Unknown provider class' in str(ctx.exception))

    def test_bad_provider_class_module(self):
        with self.assertRaises(ManagerException) as ctx:
            Manager(
                get_config_filename('bad-provider-class-module.yaml')
            ).sync()
        self.assertTrue('Unknown provider class' in str(ctx.exception))

    def test_bad_provider_class_no_module(self):
        with self.assertRaises(ManagerException) as ctx:
            Manager(
                get_config_filename('bad-provider-class-no-module.yaml')
            ).sync()
        self.assertTrue('Unknown provider class' in str(ctx.exception))

    def test_missing_provider_config(self):
        # Missing provider config
        with self.assertRaises(ManagerException) as ctx:
            Manager(get_config_filename('missing-provider-config.yaml')).sync()
        self.assertTrue('provider config' in str(ctx.exception))

    def test_missing_env_config(self):
        with self.assertRaises(ManagerException) as ctx:
            Manager(get_config_filename('missing-provider-env.yaml')).sync()
        self.assertTrue('missing env var' in str(ctx.exception))

    def test_missing_source(self):
        with self.assertRaises(ManagerException) as ctx:
            Manager(get_config_filename('provider-problems.yaml')).sync(
                ['missing.sources.']
            )
        self.assertTrue('missing sources' in str(ctx.exception))

    def test_missing_targets(self):
        with self.assertRaises(ManagerException) as ctx:
            Manager(get_config_filename('provider-problems.yaml')).sync(
                ['missing.targets.']
            )
        self.assertTrue('missing targets' in str(ctx.exception))

    def test_unknown_source(self):
        with self.assertRaises(ManagerException) as ctx:
            Manager(get_config_filename('provider-problems.yaml')).sync(
                ['unknown.source.']
            )
        self.assertTrue('unknown source' in str(ctx.exception))

    def test_unknown_target(self):
        with self.assertRaises(ManagerException) as ctx:
            Manager(get_config_filename('provider-problems.yaml')).sync(
                ['unknown.target.']
            )
        self.assertTrue('unknown target' in str(ctx.exception))

    def test_bad_plan_output_class(self):
        with self.assertRaises(ManagerException) as ctx:
            name = 'bad-plan-output-missing-class.yaml'
            Manager(get_config_filename(name)).sync()
        self.assertEqual('plan_output bad is missing class', str(ctx.exception))

    def test_bad_plan_output_config(self):
        with self.assertRaises(ManagerException) as ctx:
            Manager(get_config_filename('bad-plan-output-config.yaml')).sync()
        self.assertEqual(
            'Incorrect plan_output config for bad', str(ctx.exception)
        )

    def test_source_only_as_a_target(self):
        with self.assertRaises(ManagerException) as ctx:
            Manager(get_config_filename('provider-problems.yaml')).sync(
                ['not.targetable.']
            )
        self.assertTrue('does not support targeting' in str(ctx.exception))

    def test_always_dry_run(self):
        with TemporaryDirectory() as tmpdir:
            environ['YAML_TMP_DIR'] = tmpdir.dirname
<<<<<<< HEAD
            environ['YAML_TMP_DIR2'] = tmpdir.dirname
            tc = Manager(get_config_filename('always-dry-run.yaml')) \
                .sync(dry_run=False)
=======
            tc = Manager(get_config_filename('always-dry-run.yaml')).sync(
                dry_run=False
            )
>>>>>>> f749505d
            # only the stuff from subzone, unit.tests. is always-dry-run
            self.assertEqual(3, tc)

    def test_simple(self):
        with TemporaryDirectory() as tmpdir:
            environ['YAML_TMP_DIR'] = tmpdir.dirname
<<<<<<< HEAD
            environ['YAML_TMP_DIR2'] = tmpdir.dirname
            tc = Manager(get_config_filename('simple.yaml')) \
                .sync(dry_run=False)
            self.assertEqual(26, tc)
=======
            tc = Manager(get_config_filename('simple.yaml')).sync(dry_run=False)
            self.assertEqual(28, tc)
>>>>>>> f749505d

            # try with just one of the zones
            tc = Manager(get_config_filename('simple.yaml')).sync(
                dry_run=False, eligible_zones=['unit.tests.']
            )
            self.assertEqual(22, tc)

            # the subzone, with 2 targets
            tc = Manager(get_config_filename('simple.yaml')).sync(
                dry_run=False, eligible_zones=['subzone.unit.tests.']
            )
            self.assertEqual(6, tc)

            # and finally the empty zone
            tc = Manager(get_config_filename('simple.yaml')).sync(
                dry_run=False, eligible_zones=['empty.']
            )
            self.assertEqual(0, tc)

            # Again with force
            tc = Manager(get_config_filename('simple.yaml')).sync(
                dry_run=False, force=True
            )
            self.assertEqual(28, tc)

            # Again with max_workers = 1
            tc = Manager(
                get_config_filename('simple.yaml'), max_workers=1
            ).sync(dry_run=False, force=True)
            self.assertEqual(28, tc)

            # Include meta
            tc = Manager(
                get_config_filename('simple.yaml'),
                max_workers=1,
                include_meta=True,
            ).sync(dry_run=False, force=True)
            self.assertEqual(33, tc)

    def test_eligible_sources(self):
        with TemporaryDirectory() as tmpdir:
            environ['YAML_TMP_DIR'] = tmpdir.dirname
            environ['YAML_TMP_DIR2'] = tmpdir.dirname
            # Only allow a target that doesn't exist
            tc = Manager(get_config_filename('simple.yaml')).sync(
                eligible_sources=['foo']
            )
            self.assertEqual(0, tc)

    def test_eligible_targets(self):
        with TemporaryDirectory() as tmpdir:
            environ['YAML_TMP_DIR'] = tmpdir.dirname
            environ['YAML_TMP_DIR2'] = tmpdir.dirname
            # Only allow a target that doesn't exist
            tc = Manager(get_config_filename('simple.yaml')).sync(
                eligible_targets=['foo']
            )
            self.assertEqual(0, tc)

    def test_aliases(self):
        with TemporaryDirectory() as tmpdir:
            environ['YAML_TMP_DIR'] = tmpdir.dirname
            environ['YAML_TMP_DIR2'] = tmpdir.dirname
            # Alias zones with a valid target.
            tc = Manager(get_config_filename('simple-alias-zone.yaml')).sync()
            self.assertEqual(0, tc)

            # Alias zone with an invalid target.
            with self.assertRaises(ManagerException) as ctx:
                tc = Manager(
                    get_config_filename('unknown-source-zone.yaml')
                ).sync()
            self.assertEqual(
                'Invalid alias zone alias.tests.: source zone '
                'does-not-exists.tests. does not exist',
                str(ctx.exception),
            )

            # Alias zone that points to another alias zone.
            with self.assertRaises(ManagerException) as ctx:
                tc = Manager(get_config_filename('alias-zone-loop.yaml')).sync()
            self.assertEqual(
                'Invalid alias zone alias-loop.tests.: source '
                'zone alias.tests. is an alias zone',
                str(ctx.exception),
            )

            # Sync an alias without the zone it refers to
            with self.assertRaises(ManagerException) as ctx:
                tc = Manager(
                    get_config_filename('simple-alias-zone.yaml')
                ).sync(eligible_zones=["alias.tests."])
            self.assertEqual(
                'Zone alias.tests. cannot be sync without zone '
                'unit.tests. sinced it is aliased',
                str(ctx.exception),
            )

    def test_compare(self):
        with TemporaryDirectory() as tmpdir:
            environ['YAML_TMP_DIR'] = tmpdir.dirname
            environ['YAML_TMP_DIR2'] = tmpdir.dirname
            manager = Manager(get_config_filename('simple.yaml'))

            # make sure this was pulled in from the config
            self.assertEqual(2, manager._executor._max_workers)

            changes = manager.compare(['in'], ['in'], 'unit.tests.')
            self.assertEqual([], changes)

            # Create an empty unit.test zone config
            with open(join(tmpdir.dirname, 'unit.tests.yaml'), 'w') as fh:
                fh.write('---\n{}')

            # compare doesn't use _process_desired_zone and thus doesn't filter
            # out root NS records, that seems fine/desirable
            changes = manager.compare(['in'], ['dump'], 'unit.tests.')
            self.assertEqual(23, len(changes))

            # Compound sources with varying support
            changes = manager.compare(
                ['in', 'nosshfp'], ['dump'], 'unit.tests.'
            )
            self.assertEqual(22, len(changes))

            with self.assertRaises(ManagerException) as ctx:
                manager.compare(['nope'], ['dump'], 'unit.tests.')
            self.assertEqual('Unknown source: nope', str(ctx.exception))

    def test_aggregate_target(self):
        simple = SimpleProvider()
        geo = GeoProvider()
        dynamic = DynamicProvider()
        nosshfp = NoSshFpProvider()

        targets = [simple, geo]
        at = _AggregateTarget(targets)
        # expected targets
        self.assertEqual(targets, at.targets)
        # union of their SUPPORTS
        self.assertEqual(set(('A')), at.SUPPORTS)

        # unknown property will go up into super and throw the normal
        # exception
        with self.assertRaises(AttributeError) as ctx:
            at.FOO
        self.assertEqual(
            '_AggregateTarget object has no attribute FOO', str(ctx.exception)
        )

        self.assertFalse(_AggregateTarget([simple, simple]).SUPPORTS_GEO)
        self.assertFalse(_AggregateTarget([simple, geo]).SUPPORTS_GEO)
        self.assertFalse(_AggregateTarget([geo, simple]).SUPPORTS_GEO)
        self.assertTrue(_AggregateTarget([geo, geo]).SUPPORTS_GEO)

        self.assertFalse(_AggregateTarget([simple, simple]).SUPPORTS_DYNAMIC)
        self.assertFalse(_AggregateTarget([simple, dynamic]).SUPPORTS_DYNAMIC)
        self.assertFalse(_AggregateTarget([dynamic, simple]).SUPPORTS_DYNAMIC)
        self.assertTrue(_AggregateTarget([dynamic, dynamic]).SUPPORTS_DYNAMIC)

        zone = Zone('unit.tests.', [])
        record = Record.new(
            zone,
            'sshfp',
            {
                'ttl': 60,
                'type': 'SSHFP',
                'value': {
                    'algorithm': 1,
                    'fingerprint_type': 1,
                    'fingerprint': 'abcdefg',
                },
            },
        )
        self.assertTrue(simple.supports(record))
        self.assertFalse(nosshfp.supports(record))
        self.assertTrue(_AggregateTarget([simple, simple]).supports(record))
        self.assertFalse(_AggregateTarget([simple, nosshfp]).supports(record))

    def test_dump(self):
        with TemporaryDirectory() as tmpdir:
            environ['YAML_TMP_DIR'] = tmpdir.dirname
            environ['YAML_TMP_DIR2'] = tmpdir.dirname
            manager = Manager(get_config_filename('simple.yaml'))

            with self.assertRaises(ManagerException) as ctx:
<<<<<<< HEAD
                manager.dump(zone='unit.tests.', output_dir=tmpdir.dirname,
                             sources=['nope'])
=======
                manager.dump(
                    'unit.tests.', tmpdir.dirname, False, False, 'nope'
                )
>>>>>>> f749505d
            self.assertEqual('Unknown source: nope', str(ctx.exception))

            manager.dump(zone='unit.tests.', output_dir=tmpdir.dirname,
                         sources=['in'])

            # make sure this fails with an IOError and not a KeyError when
            # trying to find sub zones
            with self.assertRaises(IOError):
<<<<<<< HEAD
                manager.dump(zone='unknown.zone.', output_dir=tmpdir.dirname,
                             sources=['in'])
=======
                manager.dump(
                    'unknown.zone.', tmpdir.dirname, False, False, 'in'
                )
>>>>>>> f749505d

    def test_dump_empty(self):
        with TemporaryDirectory() as tmpdir:
            environ['YAML_TMP_DIR'] = tmpdir.dirname
            environ['YAML_TMP_DIR2'] = tmpdir.dirname
            manager = Manager(get_config_filename('simple.yaml'))

            manager.dump(zone='empty.', output_dir=tmpdir.dirname,
                         sources=['in'])

            with open(join(tmpdir.dirname, 'empty.yaml')) as fh:
                data = safe_load(fh, False)
                self.assertFalse(data)

    def test_dump_output_provider(self):
        with TemporaryDirectory() as tmpdir:
            environ['YAML_TMP_DIR'] = tmpdir.dirname
            # this time we'll use seperate tmp dirs
            with TemporaryDirectory() as tmpdir2:
                environ['YAML_TMP_DIR2'] = tmpdir2.dirname
                manager = Manager(get_config_filename('simple.yaml'))

                # we're going to tell it to use dump2 to do the dumping, but a
                # copy should be made and directory set to tmpdir.dirname
                # rather than 2's tmpdir2.dirname
                manager.dump(zone='unit.tests.', output_dir=tmpdir.dirname,
                             output_provider='dump2', sources=['in'])

                self.assertTrue(isfile(join(tmpdir.dirname,
                                            'unit.tests.yaml')))
                self.assertFalse(isfile(join(tmpdir2.dirname,
                                             'unit.tests.yaml')))

                # let's run that again, this time telling it to use tmpdir2 and
                # dump2 which should allow it to skip the copying
                manager.dump(zone='unit.tests.', output_dir=tmpdir2.dirname,
                             output_provider='dump2', sources=['in'])
                self.assertTrue(isfile(join(tmpdir2.dirname,
                                            'unit.tests.yaml')))

                # tell it to use an output_provider that doesn't exist
                with self.assertRaises(ManagerException) as ctx:
                    manager.dump(zone='unit.tests.', output_dir=tmpdir.dirname,
                                 output_provider='nope', sources=['in'])
                self.assertEqual('Unknown output_provider: nope',
                                 str(ctx.exception))

                # tell it to use an output_provider that doesn't support
                # directory
                with self.assertRaises(ManagerException) as ctx:
                    manager.dump(zone='unit.tests.', output_dir=tmpdir.dirname,
                                 output_provider='simple', sources=['in'])
                self.assertEqual('output_provider=simple, does not support '
                                 'directory property', str(ctx.exception))

                # hack a directory property onto the simple provider so that
                # it'll pass that check and fail the copy one instead
                manager.providers['simple'].directory = 42
                with self.assertRaises(ManagerException) as ctx:
                    manager.dump(zone='unit.tests.', output_dir=tmpdir.dirname,
                                 output_provider='simple', sources=['in'])
                self.assertEqual('output_provider=simple, does not support '
                                 'copy method', str(ctx.exception))

    def test_dump_split(self):
        with TemporaryDirectory() as tmpdir:
            environ['YAML_TMP_DIR'] = tmpdir.dirname
            environ['YAML_TMP_DIR2'] = tmpdir.dirname
            manager = Manager(get_config_filename('simple-split.yaml'))

            with self.assertRaises(ManagerException) as ctx:
<<<<<<< HEAD
                manager.dump(zone='unit.tests.', output_dir=tmpdir.dirname,
                             split=True, sources=['nope'])
=======
                manager.dump('unit.tests.', tmpdir.dirname, False, True, 'nope')
>>>>>>> f749505d
            self.assertEqual('Unknown source: nope', str(ctx.exception))

            manager.dump(zone='unit.tests.', output_dir=tmpdir.dirname,
                         split=True, sources=['in'])

            # make sure this fails with an OSError and not a KeyError when
            # trying to find sub zones
            with self.assertRaises(OSError):
<<<<<<< HEAD
                manager.dump(zone='unknown.zone.', output_dir=tmpdir.dirname,
                             split=True, sources=['in'])
=======
                manager.dump('unknown.zone.', tmpdir.dirname, False, True, 'in')
>>>>>>> f749505d

    def test_validate_configs(self):
        Manager(get_config_filename('simple-validate.yaml')).validate_configs()

        with self.assertRaises(ManagerException) as ctx:
            Manager(
                get_config_filename('missing-sources.yaml')
            ).validate_configs()
        self.assertTrue('missing sources' in str(ctx.exception))

        with self.assertRaises(ManagerException) as ctx:
            Manager(
                get_config_filename('unknown-provider.yaml')
            ).validate_configs()
        self.assertTrue('unknown source' in str(ctx.exception))

        # Alias zone using an invalid source zone.
        with self.assertRaises(ManagerException) as ctx:
            Manager(
                get_config_filename('unknown-source-zone.yaml')
            ).validate_configs()
        self.assertTrue('does not exist' in str(ctx.exception))

        # Alias zone that points to another alias zone.
        with self.assertRaises(ManagerException) as ctx:
            Manager(
                get_config_filename('alias-zone-loop.yaml')
            ).validate_configs()
        self.assertTrue('is an alias zone' in str(ctx.exception))

        # Valid config file using an alias zone.
        Manager(
            get_config_filename('simple-alias-zone.yaml')
        ).validate_configs()

        with self.assertRaises(ManagerException) as ctx:
            Manager(
                get_config_filename('unknown-processor.yaml')
            ).validate_configs()
        self.assertTrue('unknown processor' in str(ctx.exception))

    def test_get_zone(self):
        Manager(get_config_filename('simple.yaml')).get_zone('unit.tests.')

        with self.assertRaises(ManagerException) as ctx:
            Manager(get_config_filename('simple.yaml')).get_zone('unit.tests')
        self.assertTrue('missing ending dot' in str(ctx.exception))

        with self.assertRaises(ManagerException) as ctx:
            Manager(get_config_filename('simple.yaml')).get_zone(
                'unknown-zone.tests.'
            )
        self.assertTrue('Unknown zone name' in str(ctx.exception))

    def test_populate_lenient_fallback(self):
        with TemporaryDirectory() as tmpdir:
            environ['YAML_TMP_DIR'] = tmpdir.dirname
            environ['YAML_TMP_DIR2'] = tmpdir.dirname
            # Only allow a target that doesn't exist
            manager = Manager(get_config_filename('simple.yaml'))

            class NoLenient(SimpleProvider):
                def populate(self, zone):
                    pass

            # This should be ok, we'll fall back to not passing it
            manager._populate_and_plan('unit.tests.', [], [NoLenient()], [])

            class OtherType(SimpleProvider):
                def populate(self, zone, lenient=False):
                    raise TypeError('something else')

            # This will blow up, we don't fallback for source
            with self.assertRaises(TypeError) as ctx:
                manager._populate_and_plan('unit.tests.', [], [OtherType()], [])
            self.assertEqual('something else', str(ctx.exception))

    def test_plan_processors_fallback(self):
        with TemporaryDirectory() as tmpdir:
            environ['YAML_TMP_DIR'] = tmpdir.dirname
            environ['YAML_TMP_DIR2'] = tmpdir.dirname
            # Only allow a target that doesn't exist
            manager = Manager(get_config_filename('simple.yaml'))

            class NoProcessors(SimpleProvider):
                def plan(self, zone):
                    pass

            # This should be ok, we'll fall back to not passing it
            manager._populate_and_plan('unit.tests.', [], [], [NoProcessors()])

            class OtherType(SimpleProvider):
                def plan(self, zone, processors):
                    raise TypeError('something else')

            # This will blow up, we don't fallback for source
            with self.assertRaises(TypeError) as ctx:
                manager._populate_and_plan('unit.tests.', [], [], [OtherType()])
            self.assertEqual('something else', str(ctx.exception))

    @patch('octodns.manager.Manager._get_named_class')
    def test_sync_passes_file_handle(self, mock):
        plan_output_mock = MagicMock()
        plan_output_class_mock = MagicMock()
        plan_output_class_mock.return_value = plan_output_mock
        mock.return_value = (plan_output_class_mock, 'ignored', 'ignored')
        fh_mock = MagicMock()

        Manager(get_config_filename('plan-output-filehandle.yaml')).sync(
            plan_output_fh=fh_mock
        )

        # Since we only care about the fh kwarg, and different _PlanOutputs are
        # are free to require arbitrary kwargs anyway, we concern ourselves
        # with checking the value of fh only.
        plan_output_mock.run.assert_called()
        _, kwargs = plan_output_mock.run.call_args
        self.assertEqual(fh_mock, kwargs.get('fh'))

    def test_processor_config(self):
        # Smoke test loading a valid config
        manager = Manager(get_config_filename('processors.yaml'))
        self.assertEqual(['noop', 'test'], list(manager.processors.keys()))
        # This zone specifies a valid processor
        manager.sync(['unit.tests.'])

        with self.assertRaises(ManagerException) as ctx:
            # This zone specifies a non-existent processor
            manager.sync(['bad.unit.tests.'])
        self.assertTrue(
            'Zone bad.unit.tests., unknown processor: '
            'doesnt-exist' in str(ctx.exception)
        )

        with self.assertRaises(ManagerException) as ctx:
            Manager(get_config_filename('processors-missing-class.yaml'))
        self.assertTrue(
            'Processor no-class is missing class' in str(ctx.exception)
        )

        with self.assertRaises(ManagerException) as ctx:
            Manager(get_config_filename('processors-wants-config.yaml'))
        self.assertTrue(
            'Incorrect processor config for wants-config' in str(ctx.exception)
        )

    def test_processors(self):
        manager = Manager(get_config_filename('simple.yaml'))

        targets = [PlannableProvider('prov')]

        zone = Zone('unit.tests.', [])
        record = Record.new(
            zone, 'a', {'ttl': 30, 'type': 'A', 'value': '1.2.3.4'}
        )

        # muck with sources
        class MockProcessor(BaseProcessor):
            def process_source_zone(self, zone, sources):
                zone = zone.copy()
                zone.add_record(record)
                return zone

        mock = MockProcessor('mock')
        plans, zone = manager._populate_and_plan(
            'unit.tests.', [mock], [], targets
        )
        # Our mock was called and added the record
        self.assertEqual(record, list(zone.records)[0])
        # We got a create for the thing added to the expected state (source)
        self.assertIsInstance(plans[0][1].changes[0], Create)

        # muck with targets
        class MockProcessor(BaseProcessor):
            def process_target_zone(self, zone, target):
                zone = zone.copy()
                zone.add_record(record)
                return zone

        mock = MockProcessor('mock')
        plans, zone = manager._populate_and_plan(
            'unit.tests.', [mock], [], targets
        )
        # No record added since it's target this time
        self.assertFalse(zone.records)
        # We got a delete for the thing added to the existing state (target)
        self.assertIsInstance(plans[0][1].changes[0], Delete)

        # muck with plans
        class MockProcessor(BaseProcessor):
            def process_target_zone(self, zone, target):
                zone = zone.copy()
                zone.add_record(record)
                return zone

            def process_plan(self, plans, sources, target):
                # get rid of the change
                plans.changes.pop(0)

        mock = MockProcessor('mock')
        plans, zone = manager._populate_and_plan(
            'unit.tests.', [mock], [], targets
        )
        # We planned a delete again, but this time removed it from the plan, so
        # no plans
        self.assertFalse(plans)

    def test_try_version(self):
        manager = Manager(get_config_filename('simple.yaml'))

        class DummyModule(object):
            __VERSION__ = '2.3.4'

        dummy_module = DummyModule()

        # use importlib.metadata.version
        self.assertTrue(
            __VERSION__,
            manager._try_version(
                'octodns', module=dummy_module, version='1.2.3'
            ),
        )

        # use module
        self.assertTrue(
            manager._try_version('doesnt-exist', module=dummy_module)
        )

        # fall back to version, preferred over module
        self.assertEqual(
            '1.2.3',
            manager._try_version(
                'doesnt-exist', module=dummy_module, version='1.2.3'
            ),
        )


class TestMainThreadExecutor(TestCase):
    def test_success(self):
        mte = MainThreadExecutor()

        future = mte.submit(self.success, 42)
        self.assertEqual(42, future.result())

        future = mte.submit(self.success, ret=43)
        self.assertEqual(43, future.result())

    def test_exception(self):
        mte = MainThreadExecutor()

        e = Exception('boom')
        future = mte.submit(self.exception, e)
        with self.assertRaises(Exception) as ctx:
            future.result()
        self.assertEqual(e, ctx.exception)

        future = mte.submit(self.exception, e=e)
        with self.assertRaises(Exception) as ctx:
            future.result()
        self.assertEqual(e, ctx.exception)

    def success(self, ret):
        return ret

    def exception(self, e):
        raise e<|MERGE_RESOLUTION|>--- conflicted
+++ resolved
@@ -130,30 +130,19 @@
     def test_always_dry_run(self):
         with TemporaryDirectory() as tmpdir:
             environ['YAML_TMP_DIR'] = tmpdir.dirname
-<<<<<<< HEAD
-            environ['YAML_TMP_DIR2'] = tmpdir.dirname
-            tc = Manager(get_config_filename('always-dry-run.yaml')) \
-                .sync(dry_run=False)
-=======
+            environ['YAML_TMP_DIR2'] = tmpdir.dirname
             tc = Manager(get_config_filename('always-dry-run.yaml')).sync(
                 dry_run=False
             )
->>>>>>> f749505d
             # only the stuff from subzone, unit.tests. is always-dry-run
             self.assertEqual(3, tc)
 
     def test_simple(self):
         with TemporaryDirectory() as tmpdir:
             environ['YAML_TMP_DIR'] = tmpdir.dirname
-<<<<<<< HEAD
-            environ['YAML_TMP_DIR2'] = tmpdir.dirname
-            tc = Manager(get_config_filename('simple.yaml')) \
-                .sync(dry_run=False)
-            self.assertEqual(26, tc)
-=======
+            environ['YAML_TMP_DIR2'] = tmpdir.dirname
             tc = Manager(get_config_filename('simple.yaml')).sync(dry_run=False)
             self.assertEqual(28, tc)
->>>>>>> f749505d
 
             # try with just one of the zones
             tc = Manager(get_config_filename('simple.yaml')).sync(
@@ -340,30 +329,30 @@
             manager = Manager(get_config_filename('simple.yaml'))
 
             with self.assertRaises(ManagerException) as ctx:
-<<<<<<< HEAD
-                manager.dump(zone='unit.tests.', output_dir=tmpdir.dirname,
-                             sources=['nope'])
-=======
                 manager.dump(
-                    'unit.tests.', tmpdir.dirname, False, False, 'nope'
-                )
->>>>>>> f749505d
+                    zone='unit.tests.',
+                    output_dir=tmpdir.dirname,
+                    split=True,
+                    sources=['nope'],
+                )
             self.assertEqual('Unknown source: nope', str(ctx.exception))
 
-            manager.dump(zone='unit.tests.', output_dir=tmpdir.dirname,
-                         sources=['in'])
+            manager.dump(
+                zone='unit.tests.',
+                output_dir=tmpdir.dirname,
+                split=True,
+                sources=['in'],
+            )
 
             # make sure this fails with an IOError and not a KeyError when
             # trying to find sub zones
             with self.assertRaises(IOError):
-<<<<<<< HEAD
-                manager.dump(zone='unknown.zone.', output_dir=tmpdir.dirname,
-                             sources=['in'])
-=======
                 manager.dump(
-                    'unknown.zone.', tmpdir.dirname, False, False, 'in'
-                )
->>>>>>> f749505d
+                    zone='unknown.zone.',
+                    output_dir=tmpdir.dirname,
+                    split=True,
+                    sources=['in'],
+                )
 
     def test_dump_empty(self):
         with TemporaryDirectory() as tmpdir:
@@ -371,8 +360,9 @@
             environ['YAML_TMP_DIR2'] = tmpdir.dirname
             manager = Manager(get_config_filename('simple.yaml'))
 
-            manager.dump(zone='empty.', output_dir=tmpdir.dirname,
-                         sources=['in'])
+            manager.dump(
+                zone='empty.', output_dir=tmpdir.dirname, sources=['in']
+            )
 
             with open(join(tmpdir.dirname, 'empty.yaml')) as fh:
                 data = safe_load(fh, False)
@@ -389,44 +379,71 @@
                 # we're going to tell it to use dump2 to do the dumping, but a
                 # copy should be made and directory set to tmpdir.dirname
                 # rather than 2's tmpdir2.dirname
-                manager.dump(zone='unit.tests.', output_dir=tmpdir.dirname,
-                             output_provider='dump2', sources=['in'])
-
-                self.assertTrue(isfile(join(tmpdir.dirname,
-                                            'unit.tests.yaml')))
-                self.assertFalse(isfile(join(tmpdir2.dirname,
-                                             'unit.tests.yaml')))
+                manager.dump(
+                    zone='unit.tests.',
+                    output_dir=tmpdir.dirname,
+                    output_provider='dump2',
+                    sources=['in'],
+                )
+
+                self.assertTrue(isfile(join(tmpdir.dirname, 'unit.tests.yaml')))
+                self.assertFalse(
+                    isfile(join(tmpdir2.dirname, 'unit.tests.yaml'))
+                )
 
                 # let's run that again, this time telling it to use tmpdir2 and
                 # dump2 which should allow it to skip the copying
-                manager.dump(zone='unit.tests.', output_dir=tmpdir2.dirname,
-                             output_provider='dump2', sources=['in'])
-                self.assertTrue(isfile(join(tmpdir2.dirname,
-                                            'unit.tests.yaml')))
+                manager.dump(
+                    zone='unit.tests.',
+                    output_dir=tmpdir2.dirname,
+                    output_provider='dump2',
+                    sources=['in'],
+                )
+                self.assertTrue(
+                    isfile(join(tmpdir2.dirname, 'unit.tests.yaml'))
+                )
 
                 # tell it to use an output_provider that doesn't exist
                 with self.assertRaises(ManagerException) as ctx:
-                    manager.dump(zone='unit.tests.', output_dir=tmpdir.dirname,
-                                 output_provider='nope', sources=['in'])
-                self.assertEqual('Unknown output_provider: nope',
-                                 str(ctx.exception))
+                    manager.dump(
+                        zone='unit.tests.',
+                        output_dir=tmpdir.dirname,
+                        output_provider='nope',
+                        sources=['in'],
+                    )
+                self.assertEqual(
+                    'Unknown output_provider: nope', str(ctx.exception)
+                )
 
                 # tell it to use an output_provider that doesn't support
                 # directory
                 with self.assertRaises(ManagerException) as ctx:
-                    manager.dump(zone='unit.tests.', output_dir=tmpdir.dirname,
-                                 output_provider='simple', sources=['in'])
-                self.assertEqual('output_provider=simple, does not support '
-                                 'directory property', str(ctx.exception))
+                    manager.dump(
+                        zone='unit.tests.',
+                        output_dir=tmpdir.dirname,
+                        output_provider='simple',
+                        sources=['in'],
+                    )
+                self.assertEqual(
+                    'output_provider=simple, does not support '
+                    'directory property',
+                    str(ctx.exception),
+                )
 
                 # hack a directory property onto the simple provider so that
                 # it'll pass that check and fail the copy one instead
                 manager.providers['simple'].directory = 42
                 with self.assertRaises(ManagerException) as ctx:
-                    manager.dump(zone='unit.tests.', output_dir=tmpdir.dirname,
-                                 output_provider='simple', sources=['in'])
-                self.assertEqual('output_provider=simple, does not support '
-                                 'copy method', str(ctx.exception))
+                    manager.dump(
+                        zone='unit.tests.',
+                        output_dir=tmpdir.dirname,
+                        output_provider='simple',
+                        sources=['in'],
+                    )
+                self.assertEqual(
+                    'output_provider=simple, does not support ' 'copy method',
+                    str(ctx.exception),
+                )
 
     def test_dump_split(self):
         with TemporaryDirectory() as tmpdir:
@@ -435,26 +452,30 @@
             manager = Manager(get_config_filename('simple-split.yaml'))
 
             with self.assertRaises(ManagerException) as ctx:
-<<<<<<< HEAD
-                manager.dump(zone='unit.tests.', output_dir=tmpdir.dirname,
-                             split=True, sources=['nope'])
-=======
-                manager.dump('unit.tests.', tmpdir.dirname, False, True, 'nope')
->>>>>>> f749505d
+                manager.dump(
+                    zone='unit.tests.',
+                    output_dir=tmpdir.dirname,
+                    split=True,
+                    sources=['nope'],
+                )
             self.assertEqual('Unknown source: nope', str(ctx.exception))
 
-            manager.dump(zone='unit.tests.', output_dir=tmpdir.dirname,
-                         split=True, sources=['in'])
+            manager.dump(
+                zone='unit.tests.',
+                output_dir=tmpdir.dirname,
+                split=True,
+                sources=['in'],
+            )
 
             # make sure this fails with an OSError and not a KeyError when
             # trying to find sub zones
             with self.assertRaises(OSError):
-<<<<<<< HEAD
-                manager.dump(zone='unknown.zone.', output_dir=tmpdir.dirname,
-                             split=True, sources=['in'])
-=======
-                manager.dump('unknown.zone.', tmpdir.dirname, False, True, 'in')
->>>>>>> f749505d
+                manager.dump(
+                    zone='unknown.zone.',
+                    output_dir=tmpdir.dirname,
+                    split=True,
+                    sources=['in'],
+                )
 
     def test_validate_configs(self):
         Manager(get_config_filename('simple-validate.yaml')).validate_configs()
