--- conflicted
+++ resolved
@@ -363,8 +363,6 @@
         dup = txt.copy()
         self.assertEqual(txt.values, dup.values)
 
-<<<<<<< HEAD
-=======
         cname = Record.new(
             self.zone,
             'cname',
@@ -375,7 +373,6 @@
         dup = cname.copy()
         self.assertEqual(cname.value, dup.value)
 
->>>>>>> bc901dbe
     def test_change(self):
         existing = Record.new(
             self.zone, 'txt', {'ttl': 44, 'type': 'TXT', 'value': 'some text'}
