#
#
#

from __future__ import absolute_import, division, print_function, \
    unicode_literals

from botocore.exceptions import ClientError
from botocore.stub import ANY, Stubber
from six import text_type
from unittest import TestCase
from mock import patch

from octodns.record import Create, Delete, Record, Update
from octodns.provider.route53 import Route53Provider, _Route53GeoDefault, \
<<<<<<< HEAD
    _Route53GeoRecord, _Route53Record, _octal_replace, Route53ProviderException
=======
    _Route53DynamicValue, _Route53GeoRecord, _Route53Record, _mod_keyer, \
    _octal_replace
>>>>>>> 6c9bed23
from octodns.zone import Zone

from helpers import GeoProvider


class DummyR53Record(object):

    def __init__(self, health_check_id):
        self.health_check_id = health_check_id


class TestOctalReplace(TestCase):

    def test_basic(self):
        for expected, s in (
            ('', ''),
            ('abc', 'abc'),
            ('123', '123'),
            ('abc123', 'abc123'),
            ('*', '\\052'),
            ('abc*', 'abc\\052'),
            ('*abc', '\\052abc'),
            ('123*', '123\\052'),
            ('*123', '\\052123'),
            ('**', '\\052\\052'),
        ):
            self.assertEquals(expected, _octal_replace(s))


dynamic_rrsets = [{
    'Name': '_octodns-default-pool.unit.tests.',
    'ResourceRecords': [{'Value': '1.1.2.1'},
                        {'Value': '1.1.2.2'}],
    'TTL': 60,
    'Type': 'A',
}, {
    'HealthCheckId': '76',
    'Name': '_octodns-ap-southeast-1-value.unit.tests.',
    'ResourceRecords': [{'Value': '1.4.1.1'}],
    'SetIdentifier': 'ap-southeast-1-000',
    'TTL': 60,
    'Type': 'A',
    'Weight': 2
}, {
    'HealthCheckId': '09',
    'Name': '_octodns-ap-southeast-1-value.unit.tests.',
    'ResourceRecords': [{'Value': '1.4.1.2'}],
    'SetIdentifier': 'ap-southeast-1-001',
    'TTL': 60,
    'Type': 'A',
    'Weight': 2
}, {
    'HealthCheckId': 'ab',
    'Name': '_octodns-eu-central-1-value.unit.tests.',
    'ResourceRecords': [{'Value': '1.3.1.1'}],
    'SetIdentifier': 'eu-central-1-000',
    'TTL': 60,
    'Type': 'A',
    'Weight': 1
}, {
    'HealthCheckId': '1e',
    'Name': '_octodns-eu-central-1-value.unit.tests.',
    'ResourceRecords': [{'Value': '1.3.1.2'}],
    'SetIdentifier': 'eu-central-1-001',
    'TTL': 60,
    'Type': 'A',
    'Weight': 1
}, {
    'HealthCheckId': '2a',
    'Name': '_octodns-us-east-1-value.unit.tests.',
    'ResourceRecords': [{'Value': '1.5.1.1'}],
    'SetIdentifier': 'us-east-1-000',
    'TTL': 60,
    'Type': 'A',
    'Weight': 1
}, {
    'HealthCheckId': '61',
    'Name': '_octodns-us-east-1-value.unit.tests.',
    'ResourceRecords': [{'Value': '1.5.1.2'}],
    'SetIdentifier': 'us-east-1-001',
    'TTL': 60,
    'Type': 'A',
    'Weight': 1,
}, {
    'AliasTarget': {'DNSName': '_octodns-default-pool.unit.tests.',
                    'EvaluateTargetHealth': True,
                    'HostedZoneId': 'Z2'},
    'Failover': 'SECONDARY',
    'Name': '_octodns-us-east-1-pool.unit.tests.',
    'SetIdentifier': 'us-east-1-Secondary-default',
    'Type': 'A'
}, {
    'AliasTarget': {
        'DNSName': '_octodns-us-east-1-value.unit.tests.',
        'EvaluateTargetHealth': True,
        'HostedZoneId': 'Z2'
    },
    'Failover': 'PRIMARY',
    'Name': '_octodns-us-east-1-pool.unit.tests.',
    'SetIdentifier': 'us-east-1-Primary',
    'Type': 'A',
}, {
    'AliasTarget': {'DNSName': '_octodns-us-east-1-pool.unit.tests.',
                    'EvaluateTargetHealth': True,
                    'HostedZoneId': 'Z2'},
    'Failover': 'SECONDARY',
    'Name': '_octodns-eu-central-1-pool.unit.tests.',
    'SetIdentifier': 'eu-central-1-Secondary-default',
    'Type': 'A'
}, {
    'AliasTarget': {
        'DNSName': '_octodns-eu-central-1-value.unit.tests.',
        'EvaluateTargetHealth': True,
        'HostedZoneId': 'Z2'
    },
    'Failover': 'PRIMARY',
    'Name': '_octodns-eu-central-1-pool.unit.tests.',
    'SetIdentifier': 'eu-central-1-Primary',
    'Type': 'A',
}, {
    'AliasTarget': {'DNSName': '_octodns-us-east-1-pool.unit.tests.',
                    'EvaluateTargetHealth': True,
                    'HostedZoneId': 'Z2'},
    'Failover': 'SECONDARY',
    'Name': '_octodns-ap-southeast-1-pool.unit.tests.',
    'SetIdentifier': 'ap-southeast-1-Secondary-default',
    'Type': 'A'
}, {
    'AliasTarget': {
        'DNSName': '_octodns-ap-southeast-1-value.unit.tests.',
        'EvaluateTargetHealth': True,
        'HostedZoneId': 'Z2'
    },
    'Failover': 'PRIMARY',
    'Name': '_octodns-ap-southeast-1-pool.unit.tests.',
    'SetIdentifier': 'ap-southeast-1-Primary',
    'Type': 'A',
}, {
    'AliasTarget': {'DNSName': '_octodns-ap-southeast-1-pool.unit.tests.',
                    'EvaluateTargetHealth': True,
                    'HostedZoneId': 'Z2'},
    'GeoLocation': {'CountryCode': 'JP'},
    'Name': 'unit.tests.',
    'SetIdentifier': '1-ap-southeast-1-AS-JP',
    'Type': 'A',
}, {
    'AliasTarget': {'DNSName': '_octodns-ap-southeast-1-pool.unit.tests.',
                    'EvaluateTargetHealth': True,
                    'HostedZoneId': 'Z2'},
    'GeoLocation': {'CountryCode': 'CN'},
    'Name': 'unit.tests.',
    'SetIdentifier': '1-ap-southeast-1-AS-CN',
    'Type': 'A',
}, {
    'AliasTarget': {'DNSName': '_octodns-eu-central-1-pool.unit.tests.',
                    'EvaluateTargetHealth': True,
                    'HostedZoneId': 'Z2'},
    'GeoLocation': {'ContinentCode': 'NA-US-FL'},
    'Name': 'unit.tests.',
    'SetIdentifier': '2-eu-central-1-NA-US-FL',
    'Type': 'A',
}, {
    'AliasTarget': {'DNSName': '_octodns-eu-central-1-pool.unit.tests.',
                    'EvaluateTargetHealth': True,
                    'HostedZoneId': 'Z2'},
    'GeoLocation': {'ContinentCode': 'EU'},
    'Name': 'unit.tests.',
    'SetIdentifier': '2-eu-central-1-EU',
    'Type': 'A',
}, {
    'AliasTarget': {'DNSName': '_octodns-us-east-1-pool.unit.tests.',
                    'EvaluateTargetHealth': True,
                    'HostedZoneId': 'Z2'},
    'GeoLocation': {'CountryCode': '*'},
    'Name': 'unit.tests.',
    'SetIdentifier': '3-us-east-1-None',
    'Type': 'A',
}]

dynamic_record_data = {
    'dynamic': {
        'pools': {
            'ap-southeast-1': {
                'fallback': 'us-east-1',
                'values': [{
                    'weight': 2, 'value': '1.4.1.1'
                }, {
                    'weight': 2, 'value': '1.4.1.2'
                }]
            },
            'eu-central-1': {
                'fallback': 'us-east-1',
                'values': [{
                    'weight': 1, 'value': '1.3.1.1'
                }, {
                    'weight': 1, 'value': '1.3.1.2'
                }],
            },
            'us-east-1': {
                'values': [{
                    'weight': 1, 'value': '1.5.1.1'
                }, {
                    'weight': 1, 'value': '1.5.1.2'
                }],
            }
        },
        'rules': [{
            'geos': ['AS-CN', 'AS-JP'],
            'pool': 'ap-southeast-1',
        }, {
            'geos': ['EU', 'NA-US-FL'],
            'pool': 'eu-central-1',
        }, {
            'pool': 'us-east-1',
        }],
    },
    'ttl': 60,
    'type': 'A',
    'values': [
        '1.1.2.1',
        '1.1.2.2',
    ],
}


class TestRoute53Provider(TestCase):
    expected = Zone('unit.tests.', [])
    for name, data in (
        ('simple',
         {'ttl': 60, 'type': 'A', 'values': ['1.2.3.4', '2.2.3.4']}),
        ('',
         {'ttl': 61, 'type': 'A', 'values': ['2.2.3.4', '3.2.3.4'],
          'geo': {
              'AF': ['4.2.3.4'],
              'NA-US': ['5.2.3.4', '6.2.3.4'],
              'NA-US-CA': ['7.2.3.4']}}),
        ('cname', {'ttl': 62, 'type': 'CNAME', 'value': 'unit.tests.'}),
        ('txt', {'ttl': 63, 'type': 'TXT', 'values': ['Hello World!',
                                                      'Goodbye World?']}),
        ('', {'ttl': 64, 'type': 'MX',
              'values': [{
                  'preference': 10,
                  'exchange': 'smtp-1.unit.tests.',
              }, {
                  'preference': 20,
                  'exchange': 'smtp-2.unit.tests.',
              }]}),
        ('naptr', {'ttl': 65, 'type': 'NAPTR',
                   'value': {
                       'order': 10,
                       'preference': 20,
                       'flags': 'U',
                       'service': 'SIP+D2U',
                       'regexp': '!^.*$!sip:info@bar.example.com!',
                       'replacement': '.',
                   }}),
        ('_srv._tcp', {'ttl': 66, 'type': 'SRV', 'value': {
            'priority': 10,
            'weight': 20,
            'port': 30,
            'target': 'cname.unit.tests.'
        }}),
        ('',
         {'ttl': 67, 'type': 'NS', 'values': ['8.2.3.4.', '9.2.3.4.']}),
        ('sub',
         {'ttl': 68, 'type': 'NS', 'values': ['5.2.3.4.', '6.2.3.4.']}),
        ('',
         {'ttl': 69, 'type': 'CAA', 'value': {
             'flags': 0,
             'tag': 'issue',
             'value': 'ca.unit.tests'
         }}),
    ):
        record = Record.new(expected, name, data)
        expected.add_record(record)

    caller_ref = '{}:A:unit.tests.:1324' \
        .format(Route53Provider.HEALTH_CHECK_VERSION)
    health_checks = [{
        'Id': '42',
        'CallerReference': caller_ref,
        'HealthCheckConfig': {
            'Type': 'HTTPS',
            'FullyQualifiedDomainName': 'unit.tests',
            'IPAddress': '4.2.3.4',
            'ResourcePath': '/_dns',
            'Type': 'HTTPS',
            'Port': 443,
            'MeasureLatency': True,
            'RequestInterval': 10,
        },
        'HealthCheckVersion': 2,
    }, {
        'Id': 'ignored-also',
        'CallerReference': 'something-else',
        'HealthCheckConfig': {
            'Type': 'HTTPS',
            'FullyQualifiedDomainName': 'unit.tests',
            'IPAddress': '5.2.3.4',
            'ResourcePath': '/_dns',
            'Type': 'HTTPS',
            'Port': 443,
            'MeasureLatency': True,
            'RequestInterval': 10,
        },
        'HealthCheckVersion': 42,
    }, {
        'Id': '43',
        'CallerReference': caller_ref,
        'HealthCheckConfig': {
            'Type': 'HTTPS',
            'FullyQualifiedDomainName': 'unit.tests',
            'IPAddress': '5.2.3.4',
            'ResourcePath': '/_dns',
            'Type': 'HTTPS',
            'Port': 443,
            'MeasureLatency': True,
            'RequestInterval': 10,
        },
        'HealthCheckVersion': 2,
    }, {
        'Id': '44',
        'CallerReference': caller_ref,
        'HealthCheckConfig': {
            'Type': 'HTTPS',
            'FullyQualifiedDomainName': 'unit.tests',
            'IPAddress': '7.2.3.4',
            'ResourcePath': '/_dns',
            'Type': 'HTTPS',
            'Port': 443,
            'MeasureLatency': True,
            'RequestInterval': 10,
        },
        'HealthCheckVersion': 2,
    }, {
        'Id': '45',
        # won't match anything based on type
        'CallerReference': caller_ref.replace(':A:', ':AAAA:'),
        'HealthCheckConfig': {
            'Type': 'HTTPS',
            'FullyQualifiedDomainName': 'unit.tests',
            'IPAddress': '7.2.3.4',
            'ResourcePath': '/_dns',
            'Type': 'HTTPS',
            'Port': 443,
            'MeasureLatency': True,
            'RequestInterval': 10,
        },
        'HealthCheckVersion': 2,
    }]

    def _get_stubbed_provider(self):
        provider = Route53Provider('test', 'abc', '123')

        # Use the stubber
        stubber = Stubber(provider._conn)
        stubber.activate()

        return (provider, stubber)

    def _get_stubbed_delegation_set_provider(self):
        provider = Route53Provider('test', 'abc', '123',
                                   delegation_set_id="ABCDEFG123456")

        # Use the stubber
        stubber = Stubber(provider._conn)
        stubber.activate()

        return (provider, stubber)

    def _get_stubbed_fallback_auth_provider(self):
        provider = Route53Provider('test')

        # Use the stubber
        stubber = Stubber(provider._conn)
        stubber.activate()

        return (provider, stubber)

    def test_populate_with_fallback(self):
        provider, stubber = self._get_stubbed_fallback_auth_provider()

        got = Zone('unit.tests.', [])
        with self.assertRaises(ClientError):
            stubber.add_client_error('list_hosted_zones')
            provider.populate(got)

    def test_populate(self):
        provider, stubber = self._get_stubbed_provider()

        got = Zone('unit.tests.', [])
        with self.assertRaises(ClientError):
            stubber.add_client_error('list_hosted_zones')
            provider.populate(got)

        with self.assertRaises(ClientError):
            list_hosted_zones_resp = {
                'HostedZones': [{
                    'Name': 'unit.tests.',
                    'Id': 'z42',
                    'CallerReference': 'abc',
                }],
                'Marker': 'm',
                'IsTruncated': False,
                'MaxItems': '100',
            }
            stubber.add_response('list_hosted_zones', list_hosted_zones_resp,
                                 {})
            stubber.add_client_error('list_resource_record_sets',
                                     expected_params={'HostedZoneId': u'z42'})
            provider.populate(got)
            stubber.assert_no_pending_responses()

        # list_hosted_zones has been cached from now on so we don't have to
        # worry about stubbing it

        list_resource_record_sets_resp_p1 = {
            'ResourceRecordSets': [{
                'Name': 'simple.unit.tests.',
                'Type': 'A',
                'ResourceRecords': [{
                    'Value': '1.2.3.4',
                }, {
                    'Value': '2.2.3.4',
                }],
                'TTL': 60,
            }, {
                'Name': 'unit.tests.',
                'Type': 'A',
                'GeoLocation': {
                    'CountryCode': '*',
                },
                'ResourceRecords': [{
                    'Value': '2.2.3.4',
                }, {
                    'Value': '3.2.3.4',
                }],
                'TTL': 61,
            }, {
                'Name': 'unit.tests.',
                'Type': 'A',
                'GeoLocation': {
                    'ContinentCode': 'AF',
                },
                'ResourceRecords': [{
                    'Value': '4.2.3.4',
                }],
                'TTL': 61,
            }, {
                'Name': 'unit.tests.',
                'Type': 'A',
                'GeoLocation': {
                    'CountryCode': 'US',
                },
                'ResourceRecords': [{
                    'Value': '5.2.3.4',
                }, {
                    'Value': '6.2.3.4',
                }],
                'TTL': 61,
            }, {
                'Name': 'unit.tests.',
                'Type': 'A',
                'GeoLocation': {
                    'CountryCode': 'US',
                    'SubdivisionCode': 'CA',
                },
                'ResourceRecords': [{
                    'Value': '7.2.3.4',
                }],
                'TTL': 61,
            }],
            'IsTruncated': True,
            'NextRecordName': 'next_name',
            'NextRecordType': 'next_type',
            'MaxItems': '100',
        }
        stubber.add_response('list_resource_record_sets',
                             list_resource_record_sets_resp_p1,
                             {'HostedZoneId': 'z42'})

        list_resource_record_sets_resp_p2 = {
            'ResourceRecordSets': [{
                'Name': 'cname.unit.tests.',
                'Type': 'CNAME',
                'ResourceRecords': [{
                    'Value': 'unit.tests.',
                }],
                'TTL': 62,
            }, {
                'Name': 'txt.unit.tests.',
                'Type': 'TXT',
                'ResourceRecords': [{
                    'Value': '"Hello World!"',
                }, {
                    'Value': '"Goodbye World?"',
                }],
                'TTL': 63,
            }, {
                'Name': 'unit.tests.',
                'Type': 'MX',
                'ResourceRecords': [{
                    'Value': '10 smtp-1.unit.tests.',
                }, {
                    'Value': '20  smtp-2.unit.tests.',
                }],
                'TTL': 64,
            }, {
                'Name': 'naptr.unit.tests.',
                'Type': 'NAPTR',
                'ResourceRecords': [{
                    'Value': '10 20 "U" "SIP+D2U" '
                        '"!^.*$!sip:info@bar.example.com!" .',
                }],
                'TTL': 65,
            }, {
                'Name': '_srv._tcp.unit.tests.',
                'Type': 'SRV',
                'ResourceRecords': [{
                    'Value': '10 20 30 cname.unit.tests.',
                }],
                'TTL': 66,
            }, {
                'Name': 'unit.tests.',
                'Type': 'NS',
                'ResourceRecords': [{
                    'Value': 'ns1.unit.tests.',
                }],
                'TTL': 67,
            }, {
                'Name': 'sub.unit.tests.',
                'Type': 'NS',
                'GeoLocation': {
                    'ContinentCode': 'AF',
                },
                'ResourceRecords': [{
                    'Value': '5.2.3.4.',
                }, {
                    'Value': '6.2.3.4.',
                }],
                'TTL': 68,
            }, {
                'Name': 'soa.unit.tests.',
                'Type': 'SOA',
                'ResourceRecords': [{
                    'Value': 'ns1.unit.tests.',
                }],
                'TTL': 69,
            }, {
                'Name': 'unit.tests.',
                'Type': 'CAA',
                'ResourceRecords': [{
                    'Value': '0 issue "ca.unit.tests"',
                }],
                'TTL': 69,
            }, {
                'AliasTarget': {
                    'HostedZoneId': 'Z119WBBTVP5WFX',
                    'EvaluateTargetHealth': False,
                    'DNSName': 'unit.tests.'
                },
                'Type': 'A',
                'Name': 'alias.unit.tests.'
            }],
            'IsTruncated': False,
            'MaxItems': '100',
        }
        stubber.add_response('list_resource_record_sets',
                             list_resource_record_sets_resp_p2,
                             {'HostedZoneId': 'z42',
                              'StartRecordName': 'next_name',
                              'StartRecordType': 'next_type'})

        # Load everything
        provider.populate(got)
        # Make sure we got what we expected
        changes = self.expected.changes(got, GeoProvider())
        self.assertEquals(0, len(changes))
        stubber.assert_no_pending_responses()

        # Populate a zone that doesn't exist
        nonexistent = Zone('does.not.exist.', [])
        provider.populate(nonexistent)
        self.assertEquals(set(), nonexistent.records)

    def test_sync(self):
        provider, stubber = self._get_stubbed_provider()

        list_hosted_zones_resp = {
            'HostedZones': [{
                'Name': 'unit.tests.',
                'Id': 'z42',
                'CallerReference': 'abc',
            }],
            'Marker': 'm',
            'IsTruncated': False,
            'MaxItems': '100',
        }
        stubber.add_response('list_hosted_zones', list_hosted_zones_resp,
                             {})
        list_resource_record_sets_resp = {
            'ResourceRecordSets': [],
            'IsTruncated': False,
            'MaxItems': '100',
        }
        stubber.add_response('list_resource_record_sets',
                             list_resource_record_sets_resp,
                             {'HostedZoneId': 'z42'})

        plan = provider.plan(self.expected)
        self.assertEquals(9, len(plan.changes))
        self.assertTrue(plan.exists)
        for change in plan.changes:
            self.assertIsInstance(change, Create)
        stubber.assert_no_pending_responses()

        stubber.add_response('list_health_checks',
                             {
                                 'HealthChecks': self.health_checks,
                                 'IsTruncated': False,
                                 'MaxItems': '100',
                                 'Marker': '',
                             })
        stubber.add_response('change_resource_record_sets',
                             {'ChangeInfo': {
                                 'Id': 'id',
                                 'Status': 'PENDING',
                                 'SubmittedAt': '2017-01-29T01:02:03Z',
                             }}, {'HostedZoneId': 'z42', 'ChangeBatch': ANY})

        self.assertEquals(9, provider.apply(plan))
        stubber.assert_no_pending_responses()

        # Delete by monkey patching in a populate that includes an extra record
        def add_extra_populate(existing, target, lenient):
            for record in self.expected.records:
                existing.add_record(record)
            record = Record.new(existing, 'extra',
                                {'ttl': 99, 'type': 'A',
                                 'values': ['9.9.9.9']})
            existing.add_record(record)

        provider.populate = add_extra_populate
        change_resource_record_sets_params = {
            'ChangeBatch': {
                'Changes': [{
                    'Action': 'DELETE', 'ResourceRecordSet': {
                        'Name': 'extra.unit.tests.',
                        'ResourceRecords': [{'Value': u'9.9.9.9'}],
                        'TTL': 99,
                        'Type': 'A'
                    }}],
                u'Comment': ANY
            },
            'HostedZoneId': u'z42'
        }
        stubber.add_response('change_resource_record_sets',
                             {'ChangeInfo': {
                                 'Id': 'id',
                                 'Status': 'PENDING',
                                 'SubmittedAt': '2017-01-29T01:02:03Z',
                             }}, change_resource_record_sets_params)
        plan = provider.plan(self.expected)
        self.assertEquals(1, len(plan.changes))
        self.assertIsInstance(plan.changes[0], Delete)
        self.assertEquals(1, provider.apply(plan))
        stubber.assert_no_pending_responses()

        # Update by monkey patching in a populate that modifies the A record
        # with geos
        def mod_geo_populate(existing, target, lenient):
            for record in self.expected.records:
                if record._type != 'A' or not record.geo:
                    existing.add_record(record)
            record = Record.new(existing, '', {
                'ttl': 61,
                'type': 'A',
                'values': ['8.2.3.4', '3.2.3.4'],
                'geo': {
                    'AF': ['4.2.3.4'],
                    'NA-US': ['5.2.3.4', '6.2.3.4'],
                    'NA-US-KY': ['7.2.3.4']
                }
            })
            existing.add_record(record)

        provider.populate = mod_geo_populate
        change_resource_record_sets_params = {
            'ChangeBatch': {
                'Changes': [{
                    'Action': 'DELETE',
                    'ResourceRecordSet': {
                        'GeoLocation': {'CountryCode': 'US',
                                        'SubdivisionCode': 'KY'},
                        'HealthCheckId': u'44',
                        'Name': 'unit.tests.',
                        'ResourceRecords': [{'Value': '7.2.3.4'}],
                        'SetIdentifier': 'NA-US-KY',
                        'TTL': 61,
                        'Type': 'A'
                    }
                }, {
                    'Action': 'UPSERT',
                    'ResourceRecordSet': {
                        'GeoLocation': {'ContinentCode': 'AF'},
                        'Name': 'unit.tests.',
                        'HealthCheckId': u'42',
                        'ResourceRecords': [{'Value': '4.2.3.4'}],
                        'SetIdentifier': 'AF',
                        'TTL': 61,
                        'Type': 'A'
                    }
                }, {
                    'Action': 'UPSERT',
                    'ResourceRecordSet': {
                        'GeoLocation': {'CountryCode': 'US'},
                        'HealthCheckId': u'43',
                        'Name': 'unit.tests.',
                        'ResourceRecords': [{'Value': '5.2.3.4'},
                                            {'Value': '6.2.3.4'}],
                        'SetIdentifier': 'NA-US',
                        'TTL': 61,
                        'Type': 'A'
                    }
                }, {
                    'Action': 'CREATE',
                    'ResourceRecordSet': {
                        'GeoLocation': {'CountryCode': 'US',
                                        'SubdivisionCode': 'CA'},
                        'HealthCheckId': u'44',
                        'Name': 'unit.tests.',
                        'ResourceRecords': [{'Value': '7.2.3.4'}],
                        'SetIdentifier': 'NA-US-CA',
                        'TTL': 61,
                        'Type': 'A'
                    }
                }, {
                    'Action': 'UPSERT',
                    'ResourceRecordSet': {
                        'GeoLocation': {'CountryCode': '*'},
                        'Name': 'unit.tests.',
                        'ResourceRecords': [{'Value': '2.2.3.4'},
                                            {'Value': '3.2.3.4'}],
                        'SetIdentifier': 'default',
                        'TTL': 61,
                        'Type': 'A'
                    }
                }],
                'Comment': ANY
            },
            'HostedZoneId': 'z42'
        }
        stubber.add_response('change_resource_record_sets',
                             {'ChangeInfo': {
                                 'Id': 'id',
                                 'Status': 'PENDING',
                                 'SubmittedAt': '2017-01-29T01:02:03Z',
                             }}, change_resource_record_sets_params)
        plan = provider.plan(self.expected)
        self.assertEquals(1, len(plan.changes))
        self.assertIsInstance(plan.changes[0], Update)
        self.assertEquals(1, provider.apply(plan))
        stubber.assert_no_pending_responses()

        # Update converting to non-geo by monkey patching in a populate that
        # modifies the A record with geos
        def mod_add_geo_populate(existing, target, lenient):
            for record in self.expected.records:
                if record._type != 'A' or record.geo:
                    existing.add_record(record)
            record = Record.new(existing, 'simple', {
                'ttl': 61,
                'type': 'A',
                'values': ['1.2.3.4', '2.2.3.4'],
                'geo': {
                    'OC': ['3.2.3.4', '4.2.3.4'],
                }
            })
            existing.add_record(record)

        provider.populate = mod_add_geo_populate
        change_resource_record_sets_params = {
            'ChangeBatch': {
                'Changes': [{
                    'Action': 'DELETE',
                    'ResourceRecordSet': {
                        'GeoLocation': {'ContinentCode': 'OC'},
                        'Name': 'simple.unit.tests.',
                        'ResourceRecords': [{'Value': '3.2.3.4'},
                                            {'Value': '4.2.3.4'}],
                        'SetIdentifier': 'OC',
                        'TTL': 61,
                        'Type': 'A'}
                }, {
                    'Action': 'DELETE',
                    'ResourceRecordSet': {
                        'GeoLocation': {'CountryCode': '*'},
                        'Name': 'simple.unit.tests.',
                        'ResourceRecords': [{'Value': '1.2.3.4'},
                                            {'Value': '2.2.3.4'}],
                        'SetIdentifier': 'default',
                        'TTL': 61,
                        'Type': 'A'}
                }, {
                    'Action': 'CREATE',
                    'ResourceRecordSet': {
                        'Name': 'simple.unit.tests.',
                        'ResourceRecords': [{'Value': '1.2.3.4'},
                                            {'Value': '2.2.3.4'}],
                        'TTL': 60,
                        'Type': 'A'}
                }],
                'Comment': ANY
            },
            'HostedZoneId': 'z42'
        }
        stubber.add_response('change_resource_record_sets',
                             {'ChangeInfo': {
                                 'Id': 'id',
                                 'Status': 'PENDING',
                                 'SubmittedAt': '2017-01-29T01:02:03Z',
                             }}, change_resource_record_sets_params)
        plan = provider.plan(self.expected)
        self.assertEquals(1, len(plan.changes))
        self.assertIsInstance(plan.changes[0], Update)
        self.assertEquals(1, provider.apply(plan))
        stubber.assert_no_pending_responses()

    def test_sync_create(self):
        provider, stubber = self._get_stubbed_provider()

        got = Zone('unit.tests.', [])

        list_hosted_zones_resp = {
            'HostedZones': [],
            'Marker': 'm',
            'IsTruncated': False,
            'MaxItems': '100',
        }
        stubber.add_response('list_hosted_zones', list_hosted_zones_resp,
                             {})

        plan = provider.plan(self.expected)
        self.assertEquals(9, len(plan.changes))
        self.assertFalse(plan.exists)
        for change in plan.changes:
            self.assertIsInstance(change, Create)
        stubber.assert_no_pending_responses()

        create_hosted_zone_resp = {
            'HostedZone': {
                'Name': 'unit.tests.',
                'Id': 'z42',
                'CallerReference': 'abc',
            },
            'ChangeInfo': {
                'Id': 'a12',
                'Status': 'PENDING',
                'SubmittedAt': '2017-01-29T01:02:03Z',
                'Comment': 'hrm',
            },
            'DelegationSet': {
                'Id': 'b23',
                'CallerReference': 'blip',
                'NameServers': [
                    'n12.unit.tests.',
                ],
            },
            'Location': 'us-east-1',
        }
        stubber.add_response('create_hosted_zone',
                             create_hosted_zone_resp, {
                                 'Name': got.name,
                                 'CallerReference': ANY,
                             })

        list_resource_record_sets_resp = {
            'ResourceRecordSets': [{
                'Name': 'a.unit.tests.',
                'Type': 'A',
                'GeoLocation': {
                    'ContinentCode': 'NA',
                },
                'ResourceRecords': [{
                    'Value': '2.2.3.4',
                }],
                'TTL': 61,
            }],
            'IsTruncated': False,
            'MaxItems': '100',
        }
        stubber.add_response('list_resource_record_sets',
                             list_resource_record_sets_resp,
                             {'HostedZoneId': 'z42'})

        stubber.add_response('list_health_checks',
                             {
                                 'HealthChecks': self.health_checks,
                                 'IsTruncated': False,
                                 'MaxItems': '100',
                                 'Marker': '',
                             })

        stubber.add_response('change_resource_record_sets',
                             {'ChangeInfo': {
                                 'Id': 'id',
                                 'Status': 'PENDING',
                                 'SubmittedAt': '2017-01-29T01:02:03Z',
                             }}, {'HostedZoneId': 'z42', 'ChangeBatch': ANY})

        self.assertEquals(9, provider.apply(plan))
        stubber.assert_no_pending_responses()

    def test_sync_create_with_delegation_set(self):
        provider, stubber = self._get_stubbed_delegation_set_provider()

        got = Zone('unit.tests.', [])

        list_hosted_zones_resp = {
            'HostedZones': [],
            'Marker': 'm',
            'IsTruncated': False,
            'MaxItems': '100',
        }
        stubber.add_response('list_hosted_zones', list_hosted_zones_resp,
                             {})

        plan = provider.plan(self.expected)
        self.assertEquals(9, len(plan.changes))
        self.assertFalse(plan.exists)
        for change in plan.changes:
            self.assertIsInstance(change, Create)
        stubber.assert_no_pending_responses()

        create_hosted_zone_resp = {
            'HostedZone': {
                'Name': 'unit.tests.',
                'Id': 'z42',
                'CallerReference': 'abc',
            },
            'ChangeInfo': {
                'Id': 'a12',
                'Status': 'PENDING',
                'SubmittedAt': '2017-01-29T01:02:03Z',
                'Comment': 'hrm',
            },
            'DelegationSet': {
                'Id': 'b23',
                'CallerReference': 'blip',
                'NameServers': [
                    'n12.unit.tests.',
                ],
            },
            'Location': 'us-east-1',
        }
        stubber.add_response('create_hosted_zone',
                             create_hosted_zone_resp, {
                                 'Name': got.name,
                                 'CallerReference': ANY,
                                 'DelegationSetId': 'ABCDEFG123456'
                             })

        list_resource_record_sets_resp = {
            'ResourceRecordSets': [{
                'Name': 'a.unit.tests.',
                'Type': 'A',
                'GeoLocation': {
                    'ContinentCode': 'NA',
                },
                'ResourceRecords': [{
                    'Value': '2.2.3.4',
                }],
                'TTL': 61,
            }],
            'IsTruncated': False,
            'MaxItems': '100',
        }
        stubber.add_response('list_resource_record_sets',
                             list_resource_record_sets_resp,
                             {'HostedZoneId': 'z42'})

        stubber.add_response('list_health_checks',
                             {
                                 'HealthChecks': self.health_checks,
                                 'IsTruncated': False,
                                 'MaxItems': '100',
                                 'Marker': '',
                             })

        stubber.add_response('change_resource_record_sets',
                             {'ChangeInfo': {
                                 'Id': 'id',
                                 'Status': 'PENDING',
                                 'SubmittedAt': '2017-01-29T01:02:03Z',
                             }}, {'HostedZoneId': 'z42', 'ChangeBatch': ANY})

        self.assertEquals(9, provider.apply(plan))
        stubber.assert_no_pending_responses()

    def test_health_checks_pagination(self):
        provider, stubber = self._get_stubbed_provider()

        health_checks_p1 = [{
            'Id': '42',
            'CallerReference': self.caller_ref,
            'HealthCheckConfig': {
                'Type': 'HTTPS',
                'FullyQualifiedDomainName': 'unit.tests',
                'IPAddress': '4.2.3.4',
                'ResourcePath': '/_dns',
                'Type': 'HTTPS',
                'Port': 443,
                'MeasureLatency': True,
                'RequestInterval': 10,
            },
            'HealthCheckVersion': 2,
        }, {
            'Id': '43',
            'CallerReference': 'abc123',
            'HealthCheckConfig': {
                'Type': 'HTTPS',
                'FullyQualifiedDomainName': 'unit.tests',
                'IPAddress': '9.2.3.4',
                'ResourcePath': '/_dns',
                'Type': 'HTTPS',
                'Port': 443,
                'MeasureLatency': True,
                'RequestInterval': 10,
            },
            'HealthCheckVersion': 2,
        }]
        stubber.add_response('list_health_checks',
                             {
                                 'HealthChecks': health_checks_p1,
                                 'IsTruncated': True,
                                 'MaxItems': '2',
                                 'Marker': '',
                                 'NextMarker': 'moar',
                             })

        health_checks_p2 = [{
            'Id': '44',
            'CallerReference': self.caller_ref,
            'HealthCheckConfig': {
                'Type': 'HTTPS',
                'FullyQualifiedDomainName': 'unit.tests',
                'IPAddress': '8.2.3.4',
                'ResourcePath': '/_dns',
                'Type': 'HTTPS',
                'Port': 443,
                'MeasureLatency': True,
                'RequestInterval': 10,
            },
            'HealthCheckVersion': 2,
        }]
        stubber.add_response('list_health_checks',
                             {
                                 'HealthChecks': health_checks_p2,
                                 'IsTruncated': False,
                                 'MaxItems': '2',
                                 'Marker': 'moar',
                             }, {'Marker': 'moar'})

        health_checks = provider.health_checks
        self.assertEquals({
            '42': health_checks_p1[0],
            '44': health_checks_p2[0],
        }, health_checks)
        stubber.assert_no_pending_responses()

        # get without create
        record = Record.new(self.expected, '', {
            'ttl': 61,
            'type': 'A',
            'values': ['2.2.3.4', '3.2.3.4'],
            'geo': {
                'AF': ['4.2.3.4'],
            }
        })
        value = record.geo['AF'].values[0]
        id = provider.get_health_check_id(record, value, True)
        self.assertEquals('42', id)

    def test_health_check_create(self):
        provider, stubber = self._get_stubbed_provider()

        # No match based on type
        caller_ref = \
            '{}:AAAA:foo1234'.format(Route53Provider.HEALTH_CHECK_VERSION)
        health_checks = [{
            'Id': '42',
            # No match based on version
            'CallerReference': '9999:A:foo1234',
            'HealthCheckConfig': {
                'Type': 'HTTPS',
                'FullyQualifiedDomainName': 'unit.tests',
                'IPAddress': '4.2.3.4',
                'ResourcePath': '/_dns',
                'Type': 'HTTPS',
                'Port': 443,
                'MeasureLatency': True,
                'RequestInterval': 10,
            },
            'HealthCheckVersion': 2,
        }, {
            'Id': '43',
            'CallerReference': caller_ref,
            'HealthCheckConfig': {
                'Type': 'HTTPS',
                'FullyQualifiedDomainName': 'unit.tests',
                'IPAddress': '4.2.3.4',
                'ResourcePath': '/_dns',
                'Type': 'HTTPS',
                'Port': 443,
                'MeasureLatency': True,
                'RequestInterval': 10,
            },
            'HealthCheckVersion': 2,
        }]
        stubber.add_response('list_health_checks', {
            'HealthChecks': health_checks,
            'IsTruncated': False,
            'MaxItems': '100',
            'Marker': '',
        })

        health_check_config = {
            'EnableSNI': False,
            'FailureThreshold': 6,
            'FullyQualifiedDomainName': 'foo.bar.com',
            'IPAddress': '4.2.3.4',
            'MeasureLatency': True,
            'Port': 8080,
            'RequestInterval': 10,
            'ResourcePath': '/_status',
            'Type': 'HTTP'
        }
        stubber.add_response('create_health_check', {
            'HealthCheck': {
                'Id': '42',
                'CallerReference': self.caller_ref,
                'HealthCheckConfig': health_check_config,
                'HealthCheckVersion': 1,
            },
            'Location': 'http://url',
        }, {
            'CallerReference': ANY,
            'HealthCheckConfig': health_check_config,
        })
        stubber.add_response('change_tags_for_resource', {})

        record = Record.new(self.expected, '', {
            'ttl': 61,
            'type': 'A',
            'values': ['2.2.3.4', '3.2.3.4'],
            'geo': {
                'AF': ['4.2.3.4'],
            },
            'octodns': {
                'healthcheck': {
                    'host': 'foo.bar.com',
                    'path': '/_status',
                    'port': 8080,
                    'protocol': 'HTTP',
                },
            }
        })

        # if not allowed to create returns none
        value = record.geo['AF'].values[0]
        id = provider.get_health_check_id(record, value, False)
        self.assertFalse(id)

        # when allowed to create we do
        id = provider.get_health_check_id(record, value, True)
        self.assertEquals('42', id)
        stubber.assert_no_pending_responses()

        # A CNAME style healthcheck, without a value

        health_check_config = {
            'EnableSNI': False,
            'FailureThreshold': 6,
            'FullyQualifiedDomainName': 'target-1.unit.tests.',
            'MeasureLatency': True,
            'Port': 8080,
            'RequestInterval': 10,
            'ResourcePath': '/_status',
            'Type': 'HTTP'
        }
        stubber.add_response('create_health_check', {
            'HealthCheck': {
                'Id': '42',
                'CallerReference': self.caller_ref,
                'HealthCheckConfig': health_check_config,
                'HealthCheckVersion': 1,
            },
            'Location': 'http://url',
        }, {
            'CallerReference': ANY,
            'HealthCheckConfig': health_check_config,
        })
        stubber.add_response('change_tags_for_resource', {})

        id = provider.get_health_check_id(record, 'target-1.unit.tests.', True)
        self.assertEquals('42', id)
        stubber.assert_no_pending_responses()

        # TCP health check

        health_check_config = {
            'EnableSNI': False,
            'FailureThreshold': 6,
            'MeasureLatency': True,
            'Port': 8080,
            'RequestInterval': 10,
            'Type': 'TCP'
        }
        stubber.add_response('create_health_check', {
            'HealthCheck': {
                'Id': '42',
                'CallerReference': self.caller_ref,
                'HealthCheckConfig': health_check_config,
                'HealthCheckVersion': 1,
            },
            'Location': 'http://url',
        }, {
            'CallerReference': ANY,
            'HealthCheckConfig': health_check_config,
        })
        stubber.add_response('change_tags_for_resource', {})

        record._octodns['healthcheck']['protocol'] = 'TCP'
        id = provider.get_health_check_id(record, 'target-1.unit.tests.', True)
        self.assertEquals('42', id)
        stubber.assert_no_pending_responses()

    def test_health_check_provider_options(self):
        provider, stubber = self._get_stubbed_provider()
        record = Record.new(self.expected, 'a', {
            'ttl': 61,
            'type': 'A',
            'value': '1.2.3.4',
            'octodns': {
                'healthcheck': {
                },
                'route53': {
                    'healthcheck': {
                        'measure_latency': True,
                        'request_interval': 10,
                    }
                }
            }
        })
        latency = provider._healthcheck_measure_latency(record)
        interval = provider._healthcheck_request_interval(record)
        self.assertTrue(latency)
        self.assertEquals(10, interval)

        record_default = Record.new(self.expected, 'a', {
            'ttl': 61,
            'type': 'A',
            'value': '1.2.3.4',
        })
        latency = provider._healthcheck_measure_latency(record_default)
        interval = provider._healthcheck_request_interval(record_default)
        self.assertTrue(latency)
        self.assertEquals(10, interval)

        record = Record.new(self.expected, 'a', {
            'ttl': 61,
            'type': 'A',
            'value': '1.2.3.4',
            'octodns': {
                'healthcheck': {
                },
                'route53': {
                    'healthcheck': {
                        'measure_latency': False,
                        'request_interval': 30,
                    }
                }
            }
        })
        latency = provider._healthcheck_measure_latency(record)
        interval = provider._healthcheck_request_interval(record)
        self.assertFalse(latency)
        self.assertEquals(30, interval)

        record_invalid = Record.new(self.expected, 'a', {
            'ttl': 61,
            'type': 'A',
            'value': '1.2.3.4',
            'octodns': {
                'healthcheck': {
                },
                'route53': {
                    'healthcheck': {
                        'request_interval': 20,
                    }
                }
            }
        })
        with self.assertRaises(Route53ProviderException):
            interval = provider._healthcheck_request_interval(record_invalid)

    def test_create_health_checks_provider_options(self):
        provider, stubber = self._get_stubbed_provider()

        health_check_config = {
            'EnableSNI': True,
            'FailureThreshold': 6,
            'FullyQualifiedDomainName': 'a.unit.tests',
            'IPAddress': '1.2.3.4',
            'MeasureLatency': False,
            'Port': 443,
            'RequestInterval': 30,
            'ResourcePath': '/_dns',
            'Type': 'HTTPS'
        }

        stubber.add_response('list_health_checks', {
            'HealthChecks': [],
            'IsTruncated': False,
            'MaxItems': '100',
            'Marker': '',
        })

        stubber.add_response('create_health_check', {
            'HealthCheck': {
                'Id': '42',
                'CallerReference': self.caller_ref,
                'HealthCheckConfig': health_check_config,
                'HealthCheckVersion': 1,
            },
            'Location': 'http://url',
        }, {
            'CallerReference': ANY,
            'HealthCheckConfig': health_check_config,
        })
        stubber.add_response('change_tags_for_resource', {})
        stubber.add_response('change_tags_for_resource', {})

        record = Record.new(self.expected, 'a', {
            'ttl': 61,
            'type': 'A',
            'value': '2.2.3.4',
            'geo': {
                'AF': ['1.2.3.4'],
            },
            'octodns': {
                'healthcheck': {
                },
                'route53': {
                    'healthcheck': {
                        'measure_latency': False,
                        'request_interval': 30
                    }
                }
            }
        })

        value = record.geo['AF'].values[0]
        id = provider.get_health_check_id(record, value, True)
        ml = provider.health_checks[id]['HealthCheckConfig']['MeasureLatency']
        ri = provider.health_checks[id]['HealthCheckConfig']['RequestInterval']
        self.assertFalse(ml)
        self.assertEquals(30, ri)

    def test_health_check_gc(self):
        provider, stubber = self._get_stubbed_provider()

        stubber.add_response('list_health_checks', {
            'HealthChecks': self.health_checks,
            'IsTruncated': False,
            'MaxItems': '100',
            'Marker': '',
        })

        record = Record.new(self.expected, '', {
            'ttl': 61,
            'type': 'A',
            'values': ['2.2.3.4', '3.2.3.4'],
            'geo': {
                'AF': ['4.2.3.4'],
                'NA-US': ['5.2.3.4', '6.2.3.4'],
                # removed one geo
            }
        })

        # gc no longer in_use records (directly)
        stubber.add_response('delete_health_check', {}, {
            'HealthCheckId': '44',
        })
        provider._gc_health_checks(record, [
            DummyR53Record('42'),
            DummyR53Record('43'),
        ])
        stubber.assert_no_pending_responses()

        # gc through _mod_Create
        stubber.add_response('delete_health_check', {}, {
            'HealthCheckId': '44',
        })
        change = Create(record)
        provider._mod_Create(change, 'z43', [])
        stubber.assert_no_pending_responses()

        # gc through _mod_Update
        stubber.add_response('delete_health_check', {}, {
            'HealthCheckId': '44',
        })
        # first record is ignored for our purposes, we have to pass something
        change = Update(record, record)
        provider._mod_Create(change, 'z43', [])
        stubber.assert_no_pending_responses()

        # gc through _mod_Delete, expect 3 to go away, can't check order
        # b/c it's not deterministic
        stubber.add_response('delete_health_check', {}, {
            'HealthCheckId': ANY,
        })
        stubber.add_response('delete_health_check', {}, {
            'HealthCheckId': ANY,
        })
        stubber.add_response('delete_health_check', {}, {
            'HealthCheckId': ANY,
        })
        change = Delete(record)
        provider._mod_Delete(change, 'z43', [])
        stubber.assert_no_pending_responses()

        # gc only AAAA, leave the A's alone
        stubber.add_response('delete_health_check', {}, {
            'HealthCheckId': '45',
        })
        record = Record.new(self.expected, '', {
            'ttl': 61,
            'type': 'AAAA',
            'value': '2001:0db8:3c4d:0015:0000:0000:1a2f:1a4b'
        })
        provider._gc_health_checks(record, [])
        stubber.assert_no_pending_responses()

    def test_legacy_health_check_gc(self):
        provider, stubber = self._get_stubbed_provider()

        old_caller_ref = '0000:A:3333'
        health_checks = [{
            'Id': '42',
            'CallerReference': self.caller_ref,
            'HealthCheckConfig': {
                'Type': 'HTTPS',
                'FullyQualifiedDomainName': 'unit.tests',
                'IPAddress': '4.2.3.4',
                'ResourcePath': '/_dns',
                'Type': 'HTTPS',
                'Port': 443,
                'MeasureLatency': True,
                'RequestInterval': 10,
            },
            'HealthCheckVersion': 2,
        }, {
            'Id': '43',
            'CallerReference': old_caller_ref,
            'HealthCheckConfig': {
                'Type': 'HTTPS',
                'FullyQualifiedDomainName': 'unit.tests',
                'IPAddress': '4.2.3.4',
                'ResourcePath': '/_dns',
                'Type': 'HTTPS',
                'Port': 443,
                'MeasureLatency': True,
                'RequestInterval': 10,
            },
            'HealthCheckVersion': 2,
        }, {
            'Id': '44',
            'CallerReference': old_caller_ref,
            'HealthCheckConfig': {
                'Type': 'HTTPS',
                'FullyQualifiedDomainName': 'other.unit.tests',
                'IPAddress': '4.2.3.4',
                'ResourcePath': '/_dns',
                'Type': 'HTTPS',
                'Port': 443,
                'MeasureLatency': True,
                'RequestInterval': 10,
            },
            'HealthCheckVersion': 2,
        }]

        stubber.add_response('list_health_checks', {
            'HealthChecks': health_checks,
            'IsTruncated': False,
            'MaxItems': '100',
            'Marker': '',
        })

        # No changes to the record itself
        record = Record.new(self.expected, '', {
            'ttl': 61,
            'type': 'A',
            'values': ['2.2.3.4', '3.2.3.4'],
            'geo': {
                'AF': ['4.2.3.4'],
                'NA-US': ['5.2.3.4', '6.2.3.4'],
                'NA-US-CA': ['7.2.3.4']
            }
        })

        # Expect to delete the legacy hc for our record, but not touch the new
        # one or the other legacy record
        stubber.add_response('delete_health_check', {}, {
            'HealthCheckId': '43',
        })

        provider._gc_health_checks(record, [
            DummyR53Record('42'),
        ])

    def test_no_extra_changes(self):
        provider, stubber = self._get_stubbed_provider()

        list_hosted_zones_resp = {
            'HostedZones': [{
                'Name': 'unit.tests.',
                'Id': 'z42',
                'CallerReference': 'abc',
            }],
            'Marker': 'm',
            'IsTruncated': False,
            'MaxItems': '100',
        }
        stubber.add_response('list_hosted_zones', list_hosted_zones_resp, {})

        # empty is empty
        desired = Zone('unit.tests.', [])
        extra = provider._extra_changes(desired=desired, changes=[])
        self.assertEquals([], extra)
        stubber.assert_no_pending_responses()

        # single record w/o geo is empty
        desired = Zone('unit.tests.', [])
        record = Record.new(desired, 'a', {
            'ttl': 30,
            'type': 'A',
            'value': '1.2.3.4',
        })
        desired.add_record(record)
        extra = provider._extra_changes(desired=desired, changes=[])
        self.assertEquals([], extra)
        stubber.assert_no_pending_responses()

        # short-circuit for unknown zone
        other = Zone('other.tests.', [])
        extra = provider._extra_changes(desired=other, changes=[])
        self.assertEquals([], extra)
        stubber.assert_no_pending_responses()

    def test_extra_change_no_health_check(self):
        provider, stubber = self._get_stubbed_provider()

        list_hosted_zones_resp = {
            'HostedZones': [{
                'Name': 'unit.tests.',
                'Id': 'z42',
                'CallerReference': 'abc',
            }],
            'Marker': 'm',
            'IsTruncated': False,
            'MaxItems': '100',
        }
        stubber.add_response('list_hosted_zones', list_hosted_zones_resp, {})

        # record with geo and no health check returns change
        desired = Zone('unit.tests.', [])
        record = Record.new(desired, 'a', {
            'ttl': 30,
            'type': 'A',
            'value': '1.2.3.4',
            'geo': {
                'NA': ['2.2.3.4'],
            }
        })
        desired.add_record(record)
        list_resource_record_sets_resp = {
            'ResourceRecordSets': [{
                'Name': 'a.unit.tests.',
                'Type': 'A',
                'GeoLocation': {
                    'ContinentCode': 'NA',
                },
                'ResourceRecords': [{
                    'Value': '2.2.3.4',
                }],
                'TTL': 61,
            }],
            'IsTruncated': False,
            'MaxItems': '100',
        }
        stubber.add_response('list_resource_record_sets',
                             list_resource_record_sets_resp,
                             {'HostedZoneId': 'z42'})
        extra = provider._extra_changes(desired=desired, changes=[])
        self.assertEquals(1, len(extra))
        stubber.assert_no_pending_responses()

    def test_extra_change_has_wrong_health_check(self):
        provider, stubber = self._get_stubbed_provider()

        list_hosted_zones_resp = {
            'HostedZones': [{
                'Name': 'unit.tests.',
                'Id': 'z42',
                'CallerReference': 'abc',
            }],
            'Marker': 'm',
            'IsTruncated': False,
            'MaxItems': '100',
        }
        stubber.add_response('list_hosted_zones', list_hosted_zones_resp, {})

        # record with geo and no health check returns change
        desired = Zone('unit.tests.', [])
        record = Record.new(desired, 'a', {
            'ttl': 30,
            'type': 'A',
            'value': '1.2.3.4',
            'geo': {
                'NA': ['2.2.3.4'],
            }
        })
        desired.add_record(record)
        list_resource_record_sets_resp = {
            'ResourceRecordSets': [{
                'Name': 'a.unit.tests.',
                'Type': 'A',
                'GeoLocation': {
                    'ContinentCode': 'NA',
                },
                'ResourceRecords': [{
                    'Value': '2.2.3.4',
                }],
                'TTL': 61,
                'HealthCheckId': '42',
            }],
            'IsTruncated': False,
            'MaxItems': '100',
        }
        stubber.add_response('list_resource_record_sets',
                             list_resource_record_sets_resp,
                             {'HostedZoneId': 'z42'})
        stubber.add_response('list_health_checks', {
            'HealthChecks': [{
                'Id': '42',
                'CallerReference': 'foo',
                'HealthCheckConfig': {
                    'Type': 'HTTPS',
                    'FullyQualifiedDomainName': 'unit.tests',
                    'IPAddress': '2.2.3.4',
                    'ResourcePath': '/_dns',
                    'Type': 'HTTPS',
                    'Port': 443,
                    'MeasureLatency': True,
                    'RequestInterval': 10,
                },
                'HealthCheckVersion': 2,
            }],
            'IsTruncated': False,
            'MaxItems': '100',
            'Marker': '',
        })
        extra = provider._extra_changes(desired=desired, changes=[])
        self.assertEquals(1, len(extra))
        stubber.assert_no_pending_responses()

        for change in (Create(record), Update(record, record), Delete(record)):
            extra = provider._extra_changes(desired=desired, changes=[change])
            self.assertEquals(0, len(extra))
            stubber.assert_no_pending_responses()

    def test_extra_change_has_health_check(self):
        provider, stubber = self._get_stubbed_provider()

        list_hosted_zones_resp = {
            'HostedZones': [{
                'Name': 'unit.tests.',
                'Id': 'z42',
                'CallerReference': 'abc',
            }],
            'Marker': 'm',
            'IsTruncated': False,
            'MaxItems': '100',
        }
        stubber.add_response('list_hosted_zones', list_hosted_zones_resp, {})

        # record with geo and no health check returns change
        desired = Zone('unit.tests.', [])
        record = Record.new(desired, 'a', {
            'ttl': 30,
            'type': 'A',
            'value': '1.2.3.4',
            'geo': {
                'NA': ['2.2.3.4'],
            }
        })
        desired.add_record(record)
        list_resource_record_sets_resp = {
            'ResourceRecordSets': [{
                # other name
                'Name': 'unit.tests.',
                'Type': 'A',
                'GeoLocation': {
                    'CountryCode': '*',
                },
                'ResourceRecords': [{
                    'Value': '1.2.3.4',
                }],
                'TTL': 61,
            }, {
                # matching name, other type
                'Name': 'a.unit.tests.',
                'Type': 'AAAA',
                'ResourceRecords': [{
                    'Value': '2001:0db8:3c4d:0015:0000:0000:1a2f:1a4b'
                }],
                'TTL': 61,
            }, {
                # default geo
                'Name': 'a.unit.tests.',
                'Type': 'A',
                'GeoLocation': {
                    'CountryCode': '*',
                },
                'ResourceRecords': [{
                    'Value': '1.2.3.4',
                }],
                'TTL': 61,
            }, {
                # match w/correct geo
                'Name': 'a.unit.tests.',
                'Type': 'A',
                'GeoLocation': {
                    'ContinentCode': 'NA',
                },
                'ResourceRecords': [{
                    'Value': '2.2.3.4',
                }],
                'TTL': 61,
                'HealthCheckId': '42',
            }],
            'IsTruncated': False,
            'MaxItems': '100',
        }
        stubber.add_response('list_resource_record_sets',
                             list_resource_record_sets_resp,
                             {'HostedZoneId': 'z42'})
        stubber.add_response('list_health_checks', {
            'HealthChecks': [{
                'Id': '42',
                'CallerReference': self.caller_ref,
                'HealthCheckConfig': {
                    'Type': 'HTTPS',
                    'FullyQualifiedDomainName': 'a.unit.tests',
                    'IPAddress': '2.2.3.4',
                    'ResourcePath': '/_dns',
                    'Type': 'HTTPS',
                    'Port': 443,
                    'MeasureLatency': True,
                    'RequestInterval': 10,
                },
                'HealthCheckVersion': 2,
            }],
            'IsTruncated': False,
            'MaxItems': '100',
            'Marker': '',
        })
        extra = provider._extra_changes(desired=desired, changes=[])
        self.assertEquals(0, len(extra))
        stubber.assert_no_pending_responses()

        # change b/c of healthcheck path
        record._octodns['healthcheck'] = {
            'path': '/_ready'
        }
        extra = provider._extra_changes(desired=desired, changes=[])
        self.assertEquals(1, len(extra))
        stubber.assert_no_pending_responses()

    def test_extra_change_dynamic_has_health_check(self):
        provider, stubber = self._get_stubbed_provider()

        list_hosted_zones_resp = {
            'HostedZones': [{
                'Name': 'unit.tests.',
                'Id': 'z42',
                'CallerReference': 'abc',
            }],
            'Marker': 'm',
            'IsTruncated': False,
            'MaxItems': '100',
        }
        stubber.add_response('list_hosted_zones', list_hosted_zones_resp, {})

        # record with geo and no health check returns change
        desired = Zone('unit.tests.', [])
        record = Record.new(desired, 'a', {
            'ttl': 30,
            'type': 'A',
            'value': '1.2.3.4',
            'dynamic': {
                'pools': {
                    'one': {
                        'values': [{
                            'value': '2.2.3.4',
                        }],
                    },
                },
                'rules': [{
                    'pool': 'one',
                }],
            },
        })
        desired.add_record(record)
        list_resource_record_sets_resp = {
            'ResourceRecordSets': [{
                # Not dynamic value and other name
                'Name': 'unit.tests.',
                'Type': 'A',
                'GeoLocation': {
                    'CountryCode': '*',
                },
                'ResourceRecords': [{
                    'Value': '1.2.3.4',
                }],
                'TTL': 61,
                # All the non-matches have a different Id so we'll fail if they
                # match
                'HealthCheckId': '33',
            }, {
                # Not dynamic value, matching name, other type
                'Name': 'a.unit.tests.',
                'Type': 'AAAA',
                'ResourceRecords': [{
                    'Value': '2001:0db8:3c4d:0015:0000:0000:1a2f:1a4b'
                }],
                'TTL': 61,
                'HealthCheckId': '33',
            }, {
                # default value pool
                'Name': '_octodns-default-value.a.unit.tests.',
                'Type': 'A',
                'GeoLocation': {
                    'CountryCode': '*',
                },
                'ResourceRecords': [{
                    'Value': '1.2.3.4',
                }],
                'TTL': 61,
                'HealthCheckId': '33',
            }, {
                # different record
                'Name': '_octodns-two-value.other.unit.tests.',
                'Type': 'A',
                'GeoLocation': {
                    'CountryCode': '*',
                },
                'ResourceRecords': [{
                    'Value': '1.2.3.4',
                }],
                'TTL': 61,
                'HealthCheckId': '33',
            }, {
                # same everything, but different type
                'Name': '_octodns-one-value.a.unit.tests.',
                'Type': 'AAAA',
                'ResourceRecords': [{
                    'Value': '2001:0db8:3c4d:0015:0000:0000:1a2f:1a4b'
                }],
                'TTL': 61,
                'HealthCheckId': '33',
            }, {
                # same everything, sub
                'Name': '_octodns-one-value.sub.a.unit.tests.',
                'Type': 'A',
                'ResourceRecords': [{
                    'Value': '1.2.3.4',
                }],
                'TTL': 61,
                'HealthCheckId': '33',
            }, {
                # match
                'Name': '_octodns-one-value.a.unit.tests.',
                'Type': 'A',
                'ResourceRecords': [{
                    'Value': '2.2.3.4',
                }],
                'TTL': 61,
                'HealthCheckId': '42',
            }],
            'IsTruncated': False,
            'MaxItems': '100',
        }
        stubber.add_response('list_resource_record_sets',
                             list_resource_record_sets_resp,
                             {'HostedZoneId': 'z42'})
        stubber.add_response('list_health_checks', {
            'HealthChecks': [{
                'Id': '42',
                'CallerReference': self.caller_ref,
                'HealthCheckConfig': {
                    'Type': 'HTTPS',
                    'FullyQualifiedDomainName': 'a.unit.tests',
                    'IPAddress': '2.2.3.4',
                    'ResourcePath': '/_dns',
                    'Type': 'HTTPS',
                    'Port': 443,
                    'MeasureLatency': True
                },
                'HealthCheckVersion': 2,
            }],
            'IsTruncated': False,
            'MaxItems': '100',
            'Marker': '',
        })
        extra = provider._extra_changes(desired=desired, changes=[])
        self.assertEquals(0, len(extra))
        stubber.assert_no_pending_responses()

        # change b/c of healthcheck path
        record._octodns['healthcheck'] = {
            'path': '/_ready'
        }
        extra = provider._extra_changes(desired=desired, changes=[])
        self.assertEquals(1, len(extra))
        stubber.assert_no_pending_responses()

        # change b/c of healthcheck host
        record._octodns['healthcheck'] = {
            'host': 'foo.bar.io'
        }
        extra = provider._extra_changes(desired=desired, changes=[])
        self.assertEquals(1, len(extra))
        stubber.assert_no_pending_responses()

    def _get_test_plan(self, max_changes):

        provider = Route53Provider('test', 'abc', '123', max_changes)

        # Use the stubber
        stubber = Stubber(provider._conn)
        stubber.activate()

        got = Zone('unit.tests.', [])

        list_hosted_zones_resp = {
            'HostedZones': [],
            'Marker': 'm',
            'IsTruncated': False,
            'MaxItems': '100',
        }
        stubber.add_response('list_hosted_zones', list_hosted_zones_resp,
                             {})

        create_hosted_zone_resp = {
            'HostedZone': {
                'Name': 'unit.tests.',
                'Id': 'z42',
                'CallerReference': 'abc',
            },
            'ChangeInfo': {
                'Id': 'a12',
                'Status': 'PENDING',
                'SubmittedAt': '2017-01-29T01:02:03Z',
                'Comment': 'hrm',
            },
            'DelegationSet': {
                'Id': 'b23',
                'CallerReference': 'blip',
                'NameServers': [
                    'n12.unit.tests.',
                ],
            },
            'Location': 'us-east-1',
        }
        stubber.add_response('create_hosted_zone',
                             create_hosted_zone_resp, {
                                 'Name': got.name,
                                 'CallerReference': ANY,
                             })

        stubber.add_response('list_health_checks',
                             {
                                 'HealthChecks': self.health_checks,
                                 'IsTruncated': False,
                                 'MaxItems': '100',
                                 'Marker': '',
                             })

        stubber.add_response('change_resource_record_sets',
                             {'ChangeInfo': {
                                 'Id': 'id',
                                 'Status': 'PENDING',
                                 'SubmittedAt': '2017-01-29T01:02:03Z',
                             }}, {'HostedZoneId': 'z42', 'ChangeBatch': ANY})

        plan = provider.plan(self.expected)

        return provider, plan

    # _get_test_plan() returns a plan with 11 modifications, 17 RRs

    @patch('octodns.provider.route53.Route53Provider._load_records')
    @patch('octodns.provider.route53.Route53Provider._really_apply')
    def test_apply_1(self, really_apply_mock, _):

        # 18 RRs with max of 19 should only get applied in one call
        provider, plan = self._get_test_plan(19)
        provider.apply(plan)
        really_apply_mock.assert_called_once()

    @patch('octodns.provider.route53.Route53Provider._load_records')
    @patch('octodns.provider.route53.Route53Provider._really_apply')
    def test_apply_2(self, really_apply_mock, _):

        # 18 RRs with max of 17 should only get applied in two calls
        provider, plan = self._get_test_plan(18)
        provider.apply(plan)
        self.assertEquals(2, really_apply_mock.call_count)

    @patch('octodns.provider.route53.Route53Provider._load_records')
    @patch('octodns.provider.route53.Route53Provider._really_apply')
    def test_apply_3(self, really_apply_mock, _):

        # with a max of seven modifications, three calls
        provider, plan = self._get_test_plan(7)
        provider.apply(plan)
        self.assertEquals(3, really_apply_mock.call_count)

    @patch('octodns.provider.route53.Route53Provider._load_records')
    @patch('octodns.provider.route53.Route53Provider._really_apply')
    def test_apply_4(self, really_apply_mock, _):

        # with a max of 11 modifications, two calls
        provider, plan = self._get_test_plan(11)
        provider.apply(plan)
        self.assertEquals(2, really_apply_mock.call_count)

    @patch('octodns.provider.route53.Route53Provider._load_records')
    @patch('octodns.provider.route53.Route53Provider._really_apply')
    def test_apply_bad(self, really_apply_mock, _):

        # with a max of 1 modifications, fail
        provider, plan = self._get_test_plan(1)
        with self.assertRaises(Exception) as ctx:
            provider.apply(plan)
        self.assertTrue('modifications' in text_type(ctx.exception))

    def test_semicolon_fixup(self):
        provider = Route53Provider('test', 'abc', '123')

        self.assertEquals({
            'type': 'TXT',
            'ttl': 30,
            'values': [
                'abcd\\; ef\\;g',
                'hij\\; klm\\;n',
            ],
        }, provider._data_for_quoted({
            'ResourceRecords': [{
                'Value': '"abcd; ef;g"',
            }, {
                'Value': '"hij\\; klm\\;n"',
            }],
            'TTL': 30,
            'Type': 'TXT',
        }))

    def test_client_max_attempts(self):
        provider = Route53Provider('test', 'abc', '123',
                                   client_max_attempts=42)
        # NOTE: this will break if boto ever changes the impl details...
        self.assertEquals({
            'mode': 'legacy',
            'total_max_attempts': 43,
        }, provider._conn._client_config.retries)

    def test_data_for_dynamic(self):
        provider = Route53Provider('test', 'abc', '123')

        data = provider._data_for_dynamic('', 'A', dynamic_rrsets)
        self.assertEquals(dynamic_record_data, data)

    @patch('octodns.provider.route53.Route53Provider._get_zone_id')
    @patch('octodns.provider.route53.Route53Provider._load_records')
    def test_dynamic_populate(self, load_records_mock, get_zone_id_mock):
        provider = Route53Provider('test', 'abc', '123')

        get_zone_id_mock.side_effect = ['z44']
        load_records_mock.side_effect = [dynamic_rrsets]

        got = Zone('unit.tests.', [])
        provider.populate(got)

        self.assertEquals(1, len(got.records))
        record = list(got.records)[0]
        self.assertEquals('', record.name)
        self.assertEquals('A', record._type)
        self.assertEquals([
            '1.1.2.1',
            '1.1.2.2',
        ], record.values)
        self.assertTrue(record.dynamic)

        self.assertEquals({
            'ap-southeast-1': {
                'fallback': 'us-east-1',
                'values': [{
                    'weight': 2, 'value': '1.4.1.1'
                }, {
                    'weight': 2, 'value': '1.4.1.2'
                }]
            },
            'eu-central-1': {
                'fallback': 'us-east-1',
                'values': [{
                    'weight': 1, 'value': '1.3.1.1'
                }, {
                    'weight': 1, 'value': '1.3.1.2'
                }],
            },
            'us-east-1': {
                'fallback': None,
                'values': [{
                    'weight': 1, 'value': '1.5.1.1'
                }, {
                    'weight': 1, 'value': '1.5.1.2'
                }],
            }
        }, {k: v.data for k, v in record.dynamic.pools.items()})

        self.assertEquals([
            {
                'geos': ['AS-CN', 'AS-JP'],
                'pool': 'ap-southeast-1',
            }, {
                'geos': ['EU', 'NA-US-FL'],
                'pool': 'eu-central-1',
            }, {
                'pool': 'us-east-1',
            }], [r.data for r in record.dynamic.rules])


class DummyProvider(object):

    def get_health_check_id(self, *args, **kwargs):
        return None


class TestRoute53Records(TestCase):
    existing = Zone('unit.tests.', [])
    record_a = Record.new(existing, '', {
        'geo': {
            'NA-US': ['2.2.2.2', '3.3.3.3'],
            'OC': ['4.4.4.4', '5.5.5.5']
        },
        'ttl': 99,
        'type': 'A',
        'values': ['9.9.9.9']
    })

    def test_value_fors(self):
        route53_record = _Route53Record(None, self.record_a, False)

        for value in (None, '', 'foo', 'bar', '1.2.3.4'):
            converted = route53_record._value_convert_value(value,
                                                            self.record_a)
            self.assertEquals(value, converted)

        record_txt = Record.new(self.existing, 'txt', {
            'ttl': 98,
            'type': 'TXT',
            'value': 'Not Important',
        })

        # We don't really have to test the details fo chunked_value as that's
        # tested elsewhere, we just need to make sure that it's plumbed up and
        # working
        self.assertEquals('"Not Important"', route53_record
                          ._value_convert_quoted(record_txt.values[0],
                                                 record_txt))

    def test_route53_record(self):
        a = _Route53Record(None, self.record_a, False)
        self.assertEquals(a, a)
        b = _Route53Record(None, Record.new(self.existing, '',
                                            {'ttl': 32, 'type': 'A',
                                             'values': ['8.8.8.8',
                                                        '1.1.1.1']}),
                           False)
        self.assertEquals(b, b)
        c = _Route53Record(None, Record.new(self.existing, 'other',
                                            {'ttl': 99, 'type': 'A',
                                             'values': ['9.9.9.9']}),
                           False)
        self.assertEquals(c, c)
        d = _Route53Record(None, Record.new(self.existing, '',
                                            {'ttl': 42, 'type': 'MX',
                                             'value': {
                                                 'preference': 10,
                                                 'exchange': 'foo.bar.'}}),
                           False)
        self.assertEquals(d, d)

        # Same fqdn & type is same record
        self.assertEquals(a, b)
        # Same name & different type is not the same
        self.assertNotEquals(a, d)
        # Different name & same type is not the same
        self.assertNotEquals(a, c)

        # Same everything, different class is not the same
        e = _Route53GeoDefault(None, self.record_a, False)
        self.assertNotEquals(a, e)

        provider = DummyProvider()
        f = _Route53GeoRecord(provider, self.record_a, 'NA-US',
                              self.record_a.geo['NA-US'], False)
        self.assertEquals(f, f)
        g = _Route53GeoRecord(provider, self.record_a, 'OC',
                              self.record_a.geo['OC'], False)
        self.assertEquals(g, g)

        # Geo and non-geo are not the same, using Geo as primary to get it's
        # __cmp__
        self.assertNotEquals(f, a)
        # Same everything, different geo's is not the same
        self.assertNotEquals(f, g)

        # Make sure it doesn't blow up
        a.__repr__()
        e.__repr__()
        f.__repr__()

    def test_route53_record_ordering(self):
        # Matches
        a = _Route53Record(None, self.record_a, False)
        b = _Route53Record(None, self.record_a, False)
        self.assertTrue(a == b)
        self.assertFalse(a != b)
        self.assertFalse(a < b)
        self.assertTrue(a <= b)
        self.assertFalse(a > b)
        self.assertTrue(a >= b)

        # Change the fqdn is greater
        fqdn = _Route53Record(None, self.record_a, False,
                              fqdn_override='other')
        self.assertFalse(a == fqdn)
        self.assertTrue(a != fqdn)
        self.assertFalse(a < fqdn)
        self.assertFalse(a <= fqdn)
        self.assertTrue(a > fqdn)
        self.assertTrue(a >= fqdn)

        provider = DummyProvider()
        geo_a = _Route53GeoRecord(provider, self.record_a, 'NA-US',
                                  self.record_a.geo['NA-US'], False)
        geo_b = _Route53GeoRecord(provider, self.record_a, 'NA-US',
                                  self.record_a.geo['NA-US'], False)
        self.assertTrue(geo_a == geo_b)
        self.assertFalse(geo_a != geo_b)
        self.assertFalse(geo_a < geo_b)
        self.assertTrue(geo_a <= geo_b)
        self.assertFalse(geo_a > geo_b)
        self.assertTrue(geo_a >= geo_b)

        # Other base
        geo_fqdn = _Route53GeoRecord(provider, self.record_a, 'NA-US',
                                     self.record_a.geo['NA-US'], False)
        geo_fqdn.fqdn = 'other'
        self.assertFalse(geo_a == geo_fqdn)
        self.assertTrue(geo_a != geo_fqdn)
        self.assertFalse(geo_a < geo_fqdn)
        self.assertFalse(geo_a <= geo_fqdn)
        self.assertTrue(geo_a > geo_fqdn)
        self.assertTrue(geo_a >= geo_fqdn)

        # Other class
        self.assertFalse(a == geo_a)
        self.assertTrue(a != geo_a)
        self.assertFalse(a < geo_a)
        self.assertFalse(a <= geo_a)
        self.assertTrue(a > geo_a)
        self.assertTrue(a >= geo_a)

    def test_dynamic_value_delete(self):
        provider = DummyProvider()
        geo = _Route53DynamicValue(provider, self.record_a, 'iad', '2.2.2.2',
                                   1, 0, False)

        rrset = {
            'HealthCheckId': 'x12346z',
            'Name': '_octodns-iad-value.unit.tests.',
            'ResourceRecords': [{
                'Value': '2.2.2.2'
            }],
            'SetIdentifier': 'iad-000',
            'TTL': 99,
            'Type': 'A',
            'Weight': 1,
        }

        candidates = [
            # Empty, will test no SetIdentifier
            {},
            # Non-matching
            {
                'SetIdentifier': 'not-a-match',
            },
            # Same set-id, different name
            {
                'Name': 'not-a-match',
                'SetIdentifier': 'x12346z',
            },
            rrset,
        ]

        # Provide a matching rrset so that we'll just use it for the delete
        # rathr than building up an almost identical one, note the way we'll
        # know that we got the one we passed in is that it'll have a
        # HealthCheckId and one that was created wouldn't since DummyProvider
        # stubs out the lookup for them
        mod = geo.mod('DELETE', candidates)
        self.assertEquals('x12346z', mod['ResourceRecordSet']['HealthCheckId'])

        # If we don't provide the candidate rrsets we get back exactly what we
        # put in minus the healthcheck
        rrset['HealthCheckId'] = None
        mod = geo.mod('DELETE', [])
        self.assertEquals(rrset, mod['ResourceRecordSet'])

    def test_geo_delete(self):
        provider = DummyProvider()
        geo = _Route53GeoRecord(provider, self.record_a, 'NA-US',
                                self.record_a.geo['NA-US'], False)

        rrset = {
            'GeoLocation': {
                'CountryCode': 'US'
            },
            'HealthCheckId': 'x12346z',
            'Name': 'unit.tests.',
            'ResourceRecords': [{
                'Value': '2.2.2.2'
            }, {
                'Value': '3.3.3.3'
            }],
            'SetIdentifier': 'NA-US',
            'TTL': 99,
            'Type': 'A'
        }

        candidates = [
            # Empty, will test no SetIdentifier
            {},
            {
                'SetIdentifier': 'not-a-match',
            },
            # Same set-id, different name
            {
                'Name': 'not-a-match',
                'SetIdentifier': 'x12346z',
            },
            rrset,
        ]

        # Provide a matching rrset so that we'll just use it for the delete
        # rathr than building up an almost identical one, note the way we'll
        # know that we got the one we passed in is that it'll have a
        # HealthCheckId and one that was created wouldn't since DummyProvider
        # stubs out the lookup for them
        mod = geo.mod('DELETE', candidates)
        self.assertEquals('x12346z', mod['ResourceRecordSet']['HealthCheckId'])

        # If we don't provide the candidate rrsets we get back exactly what we
        # put in minus the healthcheck
        del rrset['HealthCheckId']
        mod = geo.mod('DELETE', [])
        self.assertEquals(rrset, mod['ResourceRecordSet'])

    def test_new_dynamic(self):
        provider = Route53Provider('test', 'abc', '123')

        # Just so boto won't try and make any calls
        stubber = Stubber(provider._conn)
        stubber.activate()

        # We'll assume we create all healthchecks here, this functionality is
        # thoroughly tested elsewhere
        provider._health_checks = {}
        # When asked for a healthcheck return dummy info
        provider.get_health_check_id = lambda r, v, c: 'hc42'

        zone = Zone('unit.tests.', [])
        record = Record.new(zone, '', dynamic_record_data)

        # Convert a record into _Route53Records
        route53_records = _Route53Record.new(provider, record, 'z45',
                                             creating=True)
        self.assertEquals(18, len(route53_records))

        expected_mods = [r.mod('CREATE', []) for r in route53_records]
        # Sort so that we get a consistent order and don't rely on set ordering
        expected_mods.sort(key=_mod_keyer)

        # Convert the route53_records into mods
        self.assertEquals([{
            'Action': 'CREATE',
            'ResourceRecordSet': {
                'HealthCheckId': 'hc42',
                'Name': '_octodns-ap-southeast-1-value.unit.tests.',
                'ResourceRecords': [{'Value': '1.4.1.1'}],
                'SetIdentifier': 'ap-southeast-1-000',
                'TTL': 60,
                'Type': 'A',
                'Weight': 2}
        }, {
            'Action': 'CREATE',
            'ResourceRecordSet': {
                'HealthCheckId': 'hc42',
                'Name': '_octodns-ap-southeast-1-value.unit.tests.',
                'ResourceRecords': [{'Value': '1.4.1.2'}],
                'SetIdentifier': 'ap-southeast-1-001',
                'TTL': 60,
                'Type': 'A',
                'Weight': 2}
        }, {
            'Action': 'CREATE',
            'ResourceRecordSet': {
                'Name': '_octodns-default-pool.unit.tests.',
                'ResourceRecords': [
                    {'Value': '1.1.2.1'},
                    {'Value': '1.1.2.2'}],
                'TTL': 60,
                'Type': 'A'}
        }, {
            'Action': 'CREATE',
            'ResourceRecordSet': {
                'HealthCheckId': 'hc42',
                'Name': '_octodns-eu-central-1-value.unit.tests.',
                'ResourceRecords': [{'Value': '1.3.1.1'}],
                'SetIdentifier': 'eu-central-1-000',
                'TTL': 60,
                'Type': 'A',
                'Weight': 1}
        }, {
            'Action': 'CREATE',
            'ResourceRecordSet': {
                'HealthCheckId': 'hc42',
                'Name': '_octodns-eu-central-1-value.unit.tests.',
                'ResourceRecords': [{'Value': '1.3.1.2'}],
                'SetIdentifier': 'eu-central-1-001',
                'TTL': 60,
                'Type': 'A',
                'Weight': 1}
        }, {
            'Action': 'CREATE',
            'ResourceRecordSet': {
                'HealthCheckId': 'hc42',
                'Name': '_octodns-us-east-1-value.unit.tests.',
                'ResourceRecords': [{'Value': '1.5.1.1'}],
                'SetIdentifier': 'us-east-1-000',
                'TTL': 60,
                'Type': 'A',
                'Weight': 1}
        }, {
            'Action': 'CREATE',
            'ResourceRecordSet': {
                'HealthCheckId': 'hc42',
                'Name': '_octodns-us-east-1-value.unit.tests.',
                'ResourceRecords': [{'Value': '1.5.1.2'}],
                'SetIdentifier': 'us-east-1-001',
                'TTL': 60,
                'Type': 'A',
                'Weight': 1}
        }, {
            'Action': 'CREATE',
            'ResourceRecordSet': {
                'AliasTarget': {
                    'DNSName': '_octodns-ap-southeast-1-value.unit.tests.',
                    'EvaluateTargetHealth': True,
                    'HostedZoneId': 'z45'},
                'Failover': 'PRIMARY',
                'Name': '_octodns-ap-southeast-1-pool.unit.tests.',
                'SetIdentifier': 'ap-southeast-1-Primary',
                'Type': 'A'}
        }, {
            'Action': 'CREATE',
            'ResourceRecordSet': {
                'AliasTarget': {
                    'DNSName': '_octodns-eu-central-1-value.unit.tests.',
                    'EvaluateTargetHealth': True,
                    'HostedZoneId': 'z45'},
                'Failover': 'PRIMARY',
                'Name': '_octodns-eu-central-1-pool.unit.tests.',
                'SetIdentifier': 'eu-central-1-Primary',
                'Type': 'A'}
        }, {
            'Action': 'CREATE',
            'ResourceRecordSet': {
                'AliasTarget': {
                    'DNSName': '_octodns-us-east-1-value.unit.tests.',
                    'EvaluateTargetHealth': True,
                    'HostedZoneId': 'z45'},
                'Failover': 'PRIMARY',
                'Name': '_octodns-us-east-1-pool.unit.tests.',
                'SetIdentifier': 'us-east-1-Primary',
                'Type': 'A'}
        }, {
            'Action': 'CREATE',
            'ResourceRecordSet': {
                'AliasTarget': {
                    'DNSName': '_octodns-us-east-1-pool.unit.tests.',
                    'EvaluateTargetHealth': True,
                    'HostedZoneId': 'z45'},
                'Failover': 'SECONDARY',
                'Name': '_octodns-ap-southeast-1-pool.unit.tests.',
                'SetIdentifier': 'ap-southeast-1-Secondary-us-east-1',
                'Type': 'A'}
        }, {
            'Action': 'CREATE',
            'ResourceRecordSet': {
                'AliasTarget': {
                    'DNSName': '_octodns-us-east-1-pool.unit.tests.',
                    'EvaluateTargetHealth': True,
                    'HostedZoneId': 'z45'},
                'Failover': 'SECONDARY',
                'Name': '_octodns-eu-central-1-pool.unit.tests.',
                'SetIdentifier': 'eu-central-1-Secondary-us-east-1',
                'Type': 'A'}
        }, {
            'Action': 'CREATE',
            'ResourceRecordSet': {
                'AliasTarget': {
                    'DNSName': '_octodns-default-pool.unit.tests.',
                    'EvaluateTargetHealth': True,
                    'HostedZoneId': 'z45'},
                'Failover': 'SECONDARY',
                'Name': '_octodns-us-east-1-pool.unit.tests.',
                'SetIdentifier': 'us-east-1-Secondary-default',
                'Type': 'A'}
        }, {
            'Action': 'CREATE',
            'ResourceRecordSet': {
                'AliasTarget': {
                    'DNSName': '_octodns-ap-southeast-1-pool.unit.tests.',
                    'EvaluateTargetHealth': True,
                    'HostedZoneId': 'z45'},
                'GeoLocation': {
                    'CountryCode': 'CN'},
                'Name': 'unit.tests.',
                'SetIdentifier': '0-ap-southeast-1-AS-CN',
                'Type': 'A'}
        }, {
            'Action': 'CREATE',
            'ResourceRecordSet': {
                'AliasTarget': {
                    'DNSName': '_octodns-ap-southeast-1-pool.unit.tests.',
                    'EvaluateTargetHealth': True,
                    'HostedZoneId': 'z45'},
                'GeoLocation': {
                    'CountryCode': 'JP'},
                'Name': 'unit.tests.',
                'SetIdentifier': '0-ap-southeast-1-AS-JP',
                'Type': 'A'}
        }, {
            'Action': 'CREATE',
            'ResourceRecordSet': {
                'AliasTarget': {
                    'DNSName': '_octodns-eu-central-1-pool.unit.tests.',
                    'EvaluateTargetHealth': True,
                    'HostedZoneId': 'z45'},
                'GeoLocation': {
                    'ContinentCode': 'EU'},
                'Name': 'unit.tests.',
                'SetIdentifier': '1-eu-central-1-EU',
                'Type': 'A'}
        }, {
            'Action': 'CREATE',
            'ResourceRecordSet': {
                'AliasTarget': {
                    'DNSName': '_octodns-eu-central-1-pool.unit.tests.',
                    'EvaluateTargetHealth': True,
                    'HostedZoneId': 'z45'},
                'GeoLocation': {
                    'CountryCode': 'US',
                    'SubdivisionCode': 'FL'},
                'Name': 'unit.tests.',
                'SetIdentifier': '1-eu-central-1-NA-US-FL',
                'Type': 'A'}
        }, {
            'Action': 'CREATE',
            'ResourceRecordSet': {
                'AliasTarget': {
                    'DNSName': '_octodns-us-east-1-pool.unit.tests.',
                    'EvaluateTargetHealth': True,
                    'HostedZoneId': 'z45'},
                'GeoLocation': {
                    'CountryCode': '*'},
                'Name': 'unit.tests.',
                'SetIdentifier': '2-us-east-1-None',
                'Type': 'A'}
        }], expected_mods)

        for route53_record in route53_records:
            # Smoke test stringification
            route53_record.__repr__()


class TestModKeyer(TestCase):

    def test_mod_keyer(self):

        # First "column" is the action priority for C/R/U

        # Deletes come first
        self.assertEquals((0, 0, 'something'), _mod_keyer({
            'Action': 'DELETE',
            'ResourceRecordSet': {
                'Name': 'something',
            }
        }))

        # Creates come next
        self.assertEquals((1, 0, 'another'), _mod_keyer({
            'Action': 'CREATE',
            'ResourceRecordSet': {
                'Name': 'another',
            }
        }))

        # Upserts are the same as creates
        self.assertEquals((1, 0, 'last'), _mod_keyer({
            'Action': 'UPSERT',
            'ResourceRecordSet': {
                'Name': 'last',
            }
        }))

        # Second "column" value records tested above

        # AliasTarget primary second (to value)
        self.assertEquals((0, -1, 'thing'), _mod_keyer({
            'Action': 'DELETE',
            'ResourceRecordSet': {
                'AliasTarget': 'some-target',
                'Failover': 'PRIMARY',
                'Name': 'thing',
            }
        }))

        self.assertEquals((1, 1, 'thing'), _mod_keyer({
            'Action': 'UPSERT',
            'ResourceRecordSet': {
                'AliasTarget': 'some-target',
                'Failover': 'PRIMARY',
                'Name': 'thing',
            }
        }))

        # AliasTarget secondary third
        self.assertEquals((0, -2, 'thing'), _mod_keyer({
            'Action': 'DELETE',
            'ResourceRecordSet': {
                'AliasTarget': 'some-target',
                'Failover': 'SECONDARY',
                'Name': 'thing',
            }
        }))

        self.assertEquals((1, 2, 'thing'), _mod_keyer({
            'Action': 'UPSERT',
            'ResourceRecordSet': {
                'AliasTarget': 'some-target',
                'Failover': 'SECONDARY',
                'Name': 'thing',
            }
        }))

        # GeoLocation fourth
        self.assertEquals((0, -3, 'some-id'), _mod_keyer({
            'Action': 'DELETE',
            'ResourceRecordSet': {
                'GeoLocation': 'some-target',
                'SetIdentifier': 'some-id',
            }
        }))

        self.assertEquals((1, 3, 'some-id'), _mod_keyer({
            'Action': 'UPSERT',
            'ResourceRecordSet': {
                'GeoLocation': 'some-target',
                'SetIdentifier': 'some-id',
            }
        }))

        # The third "column" has already been tested above, Name/SetIdentifier<|MERGE_RESOLUTION|>--- conflicted
+++ resolved
@@ -12,13 +12,9 @@
 from mock import patch
 
 from octodns.record import Create, Delete, Record, Update
-from octodns.provider.route53 import Route53Provider, _Route53GeoDefault, \
-<<<<<<< HEAD
-    _Route53GeoRecord, _Route53Record, _octal_replace, Route53ProviderException
-=======
-    _Route53DynamicValue, _Route53GeoRecord, _Route53Record, _mod_keyer, \
-    _octal_replace
->>>>>>> 6c9bed23
+from octodns.provider.route53 import Route53Provider, _Route53DynamicValue, \
+    _Route53GeoDefault, _Route53GeoRecord, Route53ProviderException, \
+    _Route53Record, _mod_keyer, _octal_replace
 from octodns.zone import Zone
 
 from helpers import GeoProvider
@@ -1937,7 +1933,8 @@
                     'ResourcePath': '/_dns',
                     'Type': 'HTTPS',
                     'Port': 443,
-                    'MeasureLatency': True
+                    'MeasureLatency': True,
+                    'RequestInterval': 10,
                 },
                 'HealthCheckVersion': 2,
             }],
