## v0.9.19 - 2022-??-?? - ???

#### Noteworthy changes

* Added support for automatic handling of IDNA (utf-8) zones. Everything is
  stored IDNA encoded internally. For ASCII zones that's a noop. For zones with
  utf-8 chars they will be converted and all internals/providers will see the
  encoded version and work with it without any knowledge of it having been
  converted. This means that all providers will automatically support IDNA as of
  this version. IDNA zones will generally be displayed in the logs in their
  decoded form. Both forms should be accepted in command line arguments.
  Providers may need to be updated to display the decoded form in their logs,
  until then they'd display the IDNA version.

#### Stuff

* Addressed shortcomings with YamlProvider.SUPPORTS in that it didn't include
  dynamically registered types, was a static list that could have drifted over
  time even ignoring 3rd party types.
* Provider._process_desired_zone needed to call Provider.supports rather than
  doing it's own `_type in provider.SUPPORTS`. The default behavior in
  Source.supports is ^, but it's possible for providers to override that
  behavior and do special checking and `_process_desired_zone` wasn't taking
  that into account.
* Now that it's used as it needed to be YamlProvider overrides
  Provider.supports and just always says Yes so that any dynamically registered
  types will be supported.
<<<<<<< HEAD
* Support for configuring global processors that apply to all zones with
  `manager.processors`
=======
* Add TtlRestrictionFilter processor for adding ttl restriction/checking
* NameAllowlistFilter & NameRejectlistFilter implementations to support
  filtering on record names to include/exclude records from management.
>>>>>>> e1ce2262

## v0.9.18 - 2022-08-14 - Subzone handling

* Fixed issue with sub-zone handling introduced in 0.9.18

## v0.9.18 - 2022-08-09 - Internationalization

* Added octodns.idna idna_encode/idna_decode helpers, providers will need to
  individually add support via these helpers though :-/
* `black` formatting implemented (including .git-blame-ignore-revs)
* --output-provider support for dump to allow configurable dump
  formatting/details
* TLSA record type support
* Subzones support for skipping levels

## v0.9.17 - 2022-04-02 - Registration required

#### Noteworthy changes

* The changes in plans are now ordered based on change type prior to
  considering the record name and type as was previously done. The chosen
  order is: deletes, creates, updates. The reason for that many providers make
  changes one at a time. When changing the type of a record, e.g. from A to
  CNAME of vice versa this is done by deleting the old and creating the new.
  If the CNAME create happens before the A delete it will often violate
  rules against having typed records live at the same node as a CNAME. Several
  providers have always handled this by sorting the changes themselves. This
  just standardizes what they are doing as many other providers appear to need
  to do so, but weren't. There was an ordering before, but it was essentially
  arbitrarily picked.
* Record.register_type added so that providers can register custom record
  types, see [docs/records.md](docs/records.md) for more information
* New `octodns-versions` command which will log out the version of octodns and
  any provider/processor/plan_output modules you are using.

#### Stuff

* Manager includes the octoDNS version in its init log line
* Non-official release installs will now include a bit of the sha to indicate
  specifically what revision is being used, e.g. 0.9.17+abcdef12, these roughly
  follow PEP440 guidelines

## v0.9.16 - 2022-03-04 - Manage the root of the problem

#### Noteworthy changes

* Foundational support for root NS record management.
   * YamlProvider has it enabled and in general everyone should add root NS
     records that match what is in their provider(s) as of this release if they
     aren't already there.
   * Other providers will add root NS support over time following this release
     once they have had the chance to investigate the functionality and
     implement management if possible with whatever accomidations are required.
   * Watch your providers README.md and CHANGELOG.md for support and more
     information.
   * Root NS record changes will always require `--force` indicating that they
     are impactful changes that need a careful :eyes:

#### Stuff

* _AggregateTarget has more complete handling of SUPPORTS* functionality,
  mostly applicable for the compare operation.
* Fix null MX record validation error introduced in 0.9.15, `.` is again
  allowed as a valid `exchange` value.

## v0.9.15 - 2022-02-07 - Where have all the providers gone?

#### Noteworthy changes

* Providers extracted from octoDNS core into individual repos
  https://github.com/octodns/octodns/issues/622 &
  https://github.com/octodns/octodns/pull/822 for more information.
   * [AzureProvider](https://github.com/octodns/octodns-azure/)
   * [AkamaiProvider](https://github.com/octodns/octodns-edgedns/)
   * [CloudflareProvider](https://github.com/octodns/octodns-cloudflare/)
   * [ConstellixProvider](https://github.com/octodns/octodns-constellix/)
   * [DigitalOceanProvider](https://github.com/octodns/octodns-digitalocean/)
   * [DnsimpleProvider](https://github.com/octodns/octodns-dnsimple/)
   * [DnsMadeEasyProvider](https://github.com/octodns/octodns-dnsmadeeasy/)
   * [DynProvider](https://github.com/octodns/octodns-dynprovider/)
   * [EasyDnsProvider](https://github.com/octodns/octodns-easydns/)
   * [EtcHostsProvider](https://github.com/octodns/octodns-etchosts/)
   * [GandiProvider](https://github.com/octodns/octodns-gandi/)
   * [GcoreProvider](https://github.com/octodns/octodns-gcore/)
   * [GoogleCloudProvider](https://github.com/octodns/octodns-googlecloud/)
   * [HetznerProvider](https://github.com/octodns/octodns-hetzner/)
   * [MythicBeastsProvider](https://github.com/octodns/octodns-mythicbeasts/)
   * [Ns1Provider](https://github.com/octodns/octodns-ns1/)
   * [OvhProvider](https://github.com/octodns/octodns-ovh/)
   * [PowerDnsProvider](https://github.com/octodns/octodns-powerdns/)
   * [RackspaceProvider](https://github.com/octodns/octodns-rackspace/)
   * [Route53Provider](https://github.com/octodns/octodns-route53/) also
     AwsAcmMangingProcessor
   * [SelectelProvider](https://github.com/octodns/octodns-selectel/)
   * [TransipProvider](https://github.com/octodns/octodns-transip/)
   * [UltraDnsProvider](https://github.com/octodns/octodns-ultradns/)
* As part of the extraction work octoDNS's requirements (setup.py and .txt
  files) have been updated and minimized and a helper script,
  script/update-requirements has been added to help manage the txt files going
  forward.

#### Prior to extraction

* NS1 provider has received improvements to the dynamic record implementation.
  As a result, if octoDNS is downgraded from this version, any dynamic records
  created or updated using this version will show an update.
* An edge-case bug related to geo rules involving continents in NS1 provider
  has been fixed in this version. However, it will not show/fix the records that
  match this edge-case. See https://github.com/octodns/octodns/pull/809 for
  more information. If octoDNS is downgraded from this version, any dynamic
  records created or updated using this version and matching the said edge-case
  will not be read/parsed correctly by the older version and will show a diff.
* Transip was updated to their new client api

#### Stuff

* Additional FQDN validation to ALIAS/CNAME value, MX exchange, SRV target and
  tests of the functionality.
* Improvements around dynamic record value weights allowing finer grained
  control

## v0.9.14 - 2021-10-10 - A new supports system

#### Noteworthy changes

* Provider `strict_supports` param added, currently defaults to `false`, along
  with Provider._process_desired_zone this forms the foundations of a new
  "supports" system where providers will warn or error (depending on the value
  of `strict_supports`) during planning about their inability to do what
  they're being asked. When `false` they will warn and "adjust" the desired
  records. When true they will abort with an error indicating the problem. Over
  time it is expected that all "supports" checking/handling will move into this
  paradigm and `strict_supports` will likely be changed to default to `true`.
* Zone shallow copy support, reworking of Processors (alpha) semantics
* NS1 NA target now includes `SX` and `UM`. If `NA` continent is in use in
  dynamic records care must be taken to upgrade/downgrade to v0.9.13.
* Ns1Provider now supports a new parameter, shared_notifylist, which results in
  all dynamic record monitors using a shared notify list named 'octoDNS NS1
  Notify List'. Only newly created record values will use the shared notify
  list. It should be safe to enable this functionality, but existing records
  will not be converted. Note: Once this option is enabled downgrades to
  previous versions of octoDNS are discouraged and may result in undefined
  behavior and broken records. See https://github.com/octodns/octodns/pull/749
  for related discussion.
* TransipProvider removed as it currently relies on `suds` which is broken in
  new python versions and hasn't seen a release since 2010. May return with
  https://github.com/octodns/octodns/pull/762

#### Stuff

* Fully remove python 2.7 support & sims
* Dynamic record pool status flag: up/down/obey added w/provider support as
  possible.
* Support for multi-value PTRs where providers allow them
* Normalize IPv6 addresses to avoid false changes and simplify providers
* Include pure-python wheel distirubtions in release builds
* Improvements and updates to AzureProvider, especially w/respect to dynamic
  records.
* NS1Provider support for IPv6 monitors and general caching/performance
  improvements
* Route53Provider.get_zones_by_name option to avoid paging through huge lists
  and hitting rate limits
* Misc Route53Provider
* Ensure no network access during testing (helps with runtime)
* Sped up the long pole unit tests
* Misc. ConstellixProvider, DigitalOceanProvider, GCoreProvider, and
  Route53Provider fixes & improvements

## v0.9.13 - 2021-07-18 - Processors Alpha

#### Noteworthy changes

* Alpha support for Processors has been added. Processors allow for hooking
  into the source, target, and planing process to make nearly arbitrary changes
  to data. See the [octodns/processor/](/octodns/processor) directory for
  examples. The change has been designed to have no impact on the process
  unless the `processors` key is present in zone configs.
* Fixes NS1 provider's geotarget limitation of using `NA` continent. Now, when
  `NA` is used in geos it considers **all** the countries of `North America`
  instead of just `us-east`, `us-west` and `us-central` regions
* `SX' &amp; 'UM` country support added to NS1Provider, not yet in the North
   America list for backwards compatibility reasons. They will be added in the
   next releaser.

#### Stuff

* Lots of progress on the partial/beta support for dynamic records in Azure,
  still not production ready.
* NS1 fix for when a pool only exists as a fallback
* Zone level lenient flag
* Validate weight makes sense for pools with a single record
* UltraDNS support for aliases and general fixes/improvements
* Misc doc fixes and improvements

## v0.9.12 - 2021-04-30 - Enough time has passed

#### Noteworthy changes

* Formal Python 2.7 support removed, deps and tooling were becoming
  unmaintainable
* octodns/octodns move, from github/octodns, more to come

#### Stuff

* ZoneFileSource supports specifying an extension & no files end in . to better
  support Windows
* LOC record type support added
* Support for pre-release versions of PowerDNS
* PowerDNS delete before create which allows A <-> CNAME etc.
* Improved validation of fqdn's in ALIAS, CNAME, etc.
* Transip support for NS records
* Support for sending plan output to a file
* DNSimple uses zone api rather than domain to support non-registered stuff,
  e.g. reverse zones.
* Support for fallback-only dynamic pools and related fixes to NS1 provider
* Initial Hetzner provider

## v0.9.11 - 2020-11-05 - We still don't know edition

#### Noteworthy changes

* ALIAS records only allowed at the root of zones - see `leient` in record docs
  for work-arounds if you really need them.

#### New Providers

* Gandi LiveDNS
* UltraDNS
* easyDNS

#### Stuff

* Add support for zones aliases
* octodns-compare: Prefix filtering and status code on on mismatch
* Implement octodns-sync --source
* Adding environment variable record injection
* Add support for wildcard SRV records, as shown in RFC 2782
* Add healthcheck option 'request_interval' for Route53 provider
* NS1 georegion, country, and catchall need to be separate groups
* Add the ability to mark a zone as lenient
* Add support for geo-targeting of CA provinces
* Update geo_data to pick up a couple renames
* Cloudflare: Add PTR Support, update rate-limit handling and pagination
* Support PowerDNS 4.3.x
* Added support for TCP health checking of dynamic records

## v0.9.10 - 2020-04-20 - Dynamic NS1 and lots of misc

* Added support for dynamic records to Ns1Provider, updated client and rate
  limiting implementation
* Moved CI to use GitHub Actions
* Set up dependabot to automatically PR requirements updates
* Pass at bumping all of the requirements and Dependabot them going forward
* Enhanced `dynamic` pool validation rules
* Delegation set support for Route53 and fix for CNAME/A ordering issues
* DNSimple sandbox support
* OVHProvider support for CAA
* Akamai rename FastDNS to EdgeDNS
* Transip bumped to 2.1.2 which should get away from its SOAP api which is EOLd

## v0.9.9 - 2019-11-04 - Python 3.7 Support

* Extensive pass through the whole codebase to support Python 3
   * Tons of updates to replace `def __cmp__` with `__eq__` and friends to
     preserve custom equality and ordering behaviors that are essential to
     octoDNS's processes.
   * Quite a few objects required the addition of `__eq__` and friends so that
     they're sortable in Python 3 now that those things are more strict. A few
     places this required jumping through hoops of sorts. Thankfully our tests
     are pretty thorough and caught a lot of issues and hopefully the whole
     plan, review, apply process will backstop that.
   * Explicit ordering of changes by (name, type) to address inconsistent
     ordering for a number of providers that just convert changes into API
     calls as they come. Python 2 sets ordered consistently, Python 3 they do
     not. https://github.com/octodns/octodns/pull/384/commits/7958233fccf9ea22d95e2fd06c48d7d0a4529e26
   * Route53 `_mod_keyer` ordering wasn't 100% complete and thus unreliable and
     random in Python 3. This has been addressed and may result in value
     reordering on next plan, no actual changes in behavior should occur.
   * `incf.countryutils` (in pypi) was last released in 2009 is not python 3
     compatible (it's country data is also pretty stale.) `pycountry_convert`
     appears to have the functionality required to replace its usage so it has
     been removed as a dependency/requirement.
   * Bunch of additional unit tests and supporting config to exercise new code
     and verify things that were run into during the Python 3 work
   * lots of `six`ing of things
* Validate Record name & fqdn length

## v0.9.8 - 2019-09-30 - One with no changes b/c PyPi description problems

* No material changes

## v0.9.7 - 2019-09-30 - It's about time

* AkamaiProvider, ConstellixProvider, MythicBeastsProvider, SelectelProvider,
  &amp; TransipPovider providers added
* Route53Provider separator fix
* YamlProvider export error around stringification
* PyPi markdown rendering fix

## v0.9.6 - 2019-07-16 - The little one that fixes stuff from the big one

* Reduced dynamic record value weight range to 0-15 so that Dyn and Route53
  match up behaviors. Dyn is limited to 0-15 and scaling that up would lose
  resolution that couldn't be recovered during populate.
* Addressed issues with Route53 change set ordering for dynamic records
* Ignore unsupported record types in DigitalOceanProvider
* Fix bugs in Route53 extra changes handling and health check managagement

## v0.9.5 - 2019-05-06 - The big one, with all the dynamic stuff

* dynamic record support, essentially a v2 version of geo records with a lot
  more flexibility and power. Also support dynamic CNAME records (alpha)
* Route53Provider dynamic record support
* DynProvider dynamic record support
* SUPPORTS_DYNAMIC is an optional property, defaults to False
* Route53Provider health checks support disabling latency measurement
* CloudflareProvider SRV record unpacking fix
* DNSMadeEasy provider uses supports to avoid blowing up on unknown record
  types
* Updates to AzureProvider lib versions
* Normalize MX/CNAME/ALIAS/PTR value to lower case
* SplitYamlProvider support added
* DynProvider fix for Traffic Directors association to records, explicit rather
  than "looks close enough"
* TinyDNS support for TXT and AAAA records and fixes to ; escaping
* pre-commit hook requires 100% code coverage

## v0.9.4 - 2019-01-28 - The one with a bunch of stuff, before the big one

* A bunch of "dynamic" stuff that'll be detailed in the next release when
  providers actually support it :grin:
* Route53Provider adds support for using session tokens
* Added support for proxying Cloudflare ALIAS records
* Dyn CAA TTL fix
* Documentation fixes and improvements
* natsort version bump to address setup issues
* DNSSimple TXT record handling fixes, ; it's always ;
* Route53Provider support for sessiom tokens
* Add ALIAS to the list of Cloudflare record types that support proxying
* Fix for TTL bug in Dyn CCA records
* Records updated so that 'octodns' record metadata is persisted through
  YamlProvider
* Added --version support to ArguementParser (thus all commands)

## v0.9.3 - 2018-10-29 - Misc. stuff sort of release

* ZoneFile source added
* Major rework/improvements to the Cloudflare record update process, fixed bugs
  and optimized it quite a bit
* Add ability to manage Cloudflare proxy flag
* Bump requests version to 2.20.0

## v0.9.2 - 2018-08-20 - More sources

* EtcHostsProvider implementation to create static/emergency best effort
  content that can be used in /etc/hosts to resolve things.
* Add lenient support to Zone.add_record, allows populate from providers that
  have allowed/created invalid data and situations where a sub-zone is being
  extracted from a parent, but the records still exist in the remote provider.
* AXFR source support added
* google-cloud-dns requirement instead of general package

## v0.9.1 - 2018-05-21 - Going backwards with setup.py

### NOTICE

Using this version on existing records with `geo` will result in
recreating all health checks. This process has been tested pretty thoroughly to
try and ensure a seamless upgrade without any traffic shifting around. It's
probably best to take extra care when updating and to try and make sure that
all health checks are passing before the first sync with `--doit`. See
[#67](https://github.com/octodns/octodns/pull/67) for more information.

* Major update to geo healthchecks to allow configuring host (header), path,
  protocol, and port [#67](https://github.com/octodns/octodns/pull/67)
* SSHFP algorithm type 4
* NS1 and DNSimple support skipping unsupported record types
* Revert back to old style setup.py &amp; requirements.txt, setup.cfg was
  causing too much pita

## v0.9.0 - 2018-03-26 - Way too long since we last met

* Way way way too much to list out here, shouldn't have waited so long
* Initial NS1 geo support
* Major reworking of `CloudflareProvider`'s update process, was only partially
  functional before, also ignore proxied records
* Fixes and improvements to better support non-ascii records and zones
* Plans indicate when Zones are going to be created
* Fix for `GoogleCloudProvider` handling of ; escapes
* Skip Alias recordsets for Route53 (unsupported concept/type)
* Make sure that Record geo values are sorted to prevent false diffs that can
  never be fixed
* `DynProvider` fix to safely roll rulesets, things could end up on rules
  without a pool and/or hitting the default rule previously.

## v0.8.8 - 2017-10-24 - Google Cloud DNS, Large TXT Record support

* Added support for "chunking" TXT records where individual values were larger
  than 255 chars. This is common with DKIM records involving multiple
  providers.
* Added `GoogleCloudProvider`
* Configurable `UnsafePlan` thresholds to allow modification of how many
  updates/deletes are allowed before a plan is declared dangerous.
* Manager.dump bug fix around empty zones.
* Prefer use of `.` over `source` in shell scripts
* `DynProvider` warns when it ignores unrecognized traffic directors.

## v0.8.7 - 2017-09-29 - OVH support

Adds an OVH provider.

## v0.8.6 - 2017-09-06 - CAA record type,

Misc fixes and improvements.

* Azure TXT record fix
* PowerDNS api support for https
* Configurable Route53 max retries and max-attempts
* Improved key ordering error message

## v0.8.5 - 2017-07-21 - Azure, NS1 escaping, & large zones

Relatively small delta this go around. No major themes or anything, just steady
progress.

* AzureProvider added thanks to work by
  [Heesu Hwang](https://github.com/h-hwang).
* Fixed some escaping issues with NS1 TXT and SPF records that were tracked down
  with the help of [Blake Stoddard](https://github.com/blakestoddard).
* Some tweaks were made to Zone.records to vastly improve handling of zones with
  very large numbers of records, no more O(N^2).

## v0.8.4 - 2017-06-28 - It's been too long

Lots of updates based on our internal use, needs, and feedback & suggestions
from our OSS users. There's too much to list out since the previous release was
cut, but I'll try to cover the highlights/important bits and promise to do
better in the future :fingers_crossed:

#### Major:

* Complete rework of record validation with lenient mode support added to
  octodns-dump so that data with validation problems can be dumped to config
  files as a starting point. octoDNS now also ignores validation errors when
  pulling the current state from a provider before planning changes. In both
  cases this is best effort.
* Naming of record keys are based on RFC-1035 and friends, previous names have
  been kept for backwards compatibility until the 1.0 release.
* Provider record type support is now explicit, i.e. opt-in, rather than
  opt-out. This prevents bugs/oversights in record handling where providers
  don't support (new) record types and didn't correctly ignore them.
* ALIAS support for DNSimple, Dyn, NS1, PowerDNS
* Ignored record support added, `octodns:\n  ignored: True`
* Ns1Provider added

#### Miscellaneous

* Use a 3rd party lib for natural sorting of keys, rather than my old
  implementation. Sorting can be disabled in the YamlProvider with
  `enforce_order: False`.
* Semi-colon/escaping fixes and improvements.
* Meta record support, `TXT octodns-meta.<zone>`. For now just
  `provider=<provider-id>`. Optionally turned on with `include_meta` manager
  config val.
* Validations check for CNAMEs co-existing with other records and error out if
  found. Was a common mistaken/unknown issue and this surfaces the problem
  early.
* Sizeable refactor in the way Route53 record translation works to make it
  cleaner/less hacky
* Lots of docs type-o fixes
* Fixed some pretty major bugs in DnsimpleProvider
* Relax UnsafePlan checks a bit, more to come here
* Set User-Agent header on Dyn health checks

## v0.8.0 - 2017-03-14 - First public release<|MERGE_RESOLUTION|>--- conflicted
+++ resolved
@@ -11,6 +11,8 @@
   decoded form. Both forms should be accepted in command line arguments.
   Providers may need to be updated to display the decoded form in their logs,
   until then they'd display the IDNA version.
+* Support for configuring global processors that apply to all zones with
+  `manager.processors`
 
 #### Stuff
 
@@ -25,14 +27,9 @@
 * Now that it's used as it needed to be YamlProvider overrides
   Provider.supports and just always says Yes so that any dynamically registered
   types will be supported.
-<<<<<<< HEAD
-* Support for configuring global processors that apply to all zones with
-  `manager.processors`
-=======
 * Add TtlRestrictionFilter processor for adding ttl restriction/checking
 * NameAllowlistFilter & NameRejectlistFilter implementations to support
   filtering on record names to include/exclude records from management.
->>>>>>> e1ce2262
 
 ## v0.9.18 - 2022-08-14 - Subzone handling
 
