--- conflicted
+++ resolved
@@ -14,12 +14,6 @@
 * YamlProvider now supports a `shared_filename` that can be used to add a set of
   common records across all zones using the provider. It can be used stand-alone
   or in combination with zone files and/or split configs to aid in DRYing up DNS
-  configs.
-<<<<<<< HEAD
-* MetaProcessor added to enable some useful/cool options for debugging/tracking
-  DNS changes. Specifically timestamps/uuid so you can track whether changes
-  that have been pushed to providers have propogated/transferred correctly.
-=======
 * YamlProvider now supports an `!include` directive which enables shared
   snippets of config to be reused across many records, e.g. common dynamic rules
   across a set of services with service-specific pool values or a unified SFP
@@ -28,7 +22,9 @@
   ValidationError in 2.x
 * SpfDnsLookupProcessor is formally deprcated in favor of the version relocated
   into https://github.com/octodns/octodns-spf and will be removed in 2.x
->>>>>>> ccb4f97a
+* MetaProcessor added to enable some useful/cool options for debugging/tracking
+  DNS changes. Specifically timestamps/uuid so you can track whether changes
+  that have been pushed to providers have propogated/transferred correctly.
 
 #### Stuff
 
