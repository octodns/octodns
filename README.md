--- conflicted
+++ resolved
@@ -192,21 +192,12 @@
 
 | Provider | Module | Requirements | Record Support | Dynamic | Notes |
 |--|--|--|--|--|--|
-<<<<<<< HEAD
 | [AzureProvider](https://github.com/octodns/octodns-azure/) | [octodns_azure](https://github.com/octodns/octodns-azure/) | | | | |
-| [Akamai](/octodns/provider/edgedns.py) | | edgegrid-python | A, AAAA, CNAME, MX, NAPTR, NS, PTR, SPF, SRV, SSHFP, TXT | No | |
-| [CloudflareProvider](/octodns/provider/cloudflare.py) | | | A, AAAA, ALIAS, CAA, CNAME, LOC, MX, NS, PTR, SPF, SRV, TXT, URLFWD | No | CAA tags restricted |
-| [ConstellixProvider](/octodns/provider/constellix.py) | | | A, AAAA, ALIAS (ANAME), CAA, CNAME, MX, NS, PTR, SPF, SRV, TXT | Yes | CAA tags restricted |
-| [DigitalOceanProvider](/octodns/provider/digitalocean.py) | | | A, AAAA, CAA, CNAME, MX, NS, TXT, SRV | No | CAA tags restricted |
-| [DnsMadeEasyProvider](/octodns/provider/dnsmadeeasy.py) | | | A, AAAA, ALIAS (ANAME), CAA, CNAME, MX, NS, PTR, SPF, SRV, TXT | No | CAA tags restricted |
-=======
-| [AzureProvider](/octodns/provider/azuredns.py) | | azure-identity, azure-mgmt-dns, azure-mgmt-trafficmanager | A, AAAA, CAA, CNAME, MX, NS, PTR, SRV, TXT | Alpha (A, AAAA, CNAME) | |
 | [AkamaiProvider](https://github.com/octodns/octodns-edgedns/) | [octodns_edgedns](https://github.com/octodns/octodns-edgedns/) | | | | |
 | [CloudflareProvider](https://github.com/octodns/octodns-cloudflare/) | [octodns_cloudflare](https://github.com/octodns/octodns-cloudflare/) | | | | |
 | [ConstellixProvider](https://github.com/octodns/octodns-constellix/) | [octodns_constellix](https://github.com/octodns/octodns-constellix/) | | | | |
 | [DigitalOceanProvider](https://github.com/octodns/octodns-digitalocean/) | [octodns_digitalocean](https://github.com/octodns/octodns-digitalocean/) | | | | |
 | [DnsMadeEasyProvider](https://github.com/octodns/octodns-dnsmadeeasy/) | [octodns_dnsmadeeasy](https://github.com/octodns/octodns-dnsmadeeasy/) | | | | |
->>>>>>> 3e127255
 | [DnsimpleProvider](https://github.com/octodns/octodns-dnsimple/) | [octodns_dnsimple](https://github.com/octodns/octodns-dnsimple/) | | | | |
 | [DynProvider](https://github.com/octodns/octodns-dyn/) (deprecated) | [octodns_dyn](https://github.com/octodns/octodns-dyn/) | | | | |
 | [EasyDnsProvider](https://github.com/octodns/octodns-easydns/) | [octodns_easydns](https://github.com/octodns/octodns-easydns/) | | | | |
