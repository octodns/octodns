<img src="https://raw.githubusercontent.com/octodns/octodns/master/docs/logos/octodns-logo.png?" alt="OctoDNS Logo" height=251 width=404>

## DNS as code - Tools for managing DNS across multiple providers

In the vein of [infrastructure as
code](https://en.wikipedia.org/wiki/Infrastructure_as_Code) OctoDNS provides a set of tools & patterns that make it easy to manage your DNS records across multiple providers. The resulting config can live in a repository and be [deployed](https://github.com/blog/1241-deploying-at-github) just like the rest of your code, maintaining a clear history and using your existing review & workflow.

The architecture is pluggable and the tooling is flexible to make it applicable to a wide variety of use-cases. Effort has been made to make adding new providers as easy as possible. In the simple case that involves writing of a single `class` and a couple hundred lines of code, most of which is translating between the provider's schema and OctoDNS's. More on some of the ways we use it and how to go about extending it below and in the [/docs directory](/docs).

## Table of Contents

- [DNS as code - Tools for managing DNS across multiple providers](#dns-as-code---tools-for-managing-dns-across-multiple-providers)
- [Table of Contents](#table-of-contents)
- [Getting started](#getting-started)
  - [Workspace](#workspace)
  - [Config](#config)
  - [Noop](#noop)
  - [Making changes](#making-changes)
  - [Workflow](#workflow)
  - [Bootstrapping config files](#bootstrapping-config-files)
- [Supported providers](#supported-providers)
    - [Notes](#notes)
- [Custom Sources and Providers](#custom-sources-and-providers)
- [Other Uses](#other-uses)
  - [Syncing between providers](#syncing-between-providers)
  - [Dynamic sources](#dynamic-sources)
- [Contributing](#contributing)
- [Getting help](#getting-help)
- [Related Projects & Resources](#related-projects--resources)
- [License](#license)
- [Authors](#authors)

## Getting started

### Workspace

Running through the following commands will install the latest release of OctoDNS and set up a place for your config files to live. To determine if provider specific requirements are necessary see the [Supported providers table](#supported-providers) below.

```shell
$ mkdir dns
$ cd dns
$ python -m venv env
...
$ source env/bin/activate
$ pip install octodns <provider-specific-requirements>
$ mkdir config
```

#### Installing a specific commit SHA

If you'd like to install a version that has not yet been released in a repetable/safe manner you can do the following. In general octoDNS is fairly stable inbetween releases thanks to the plan and apply process, but care should be taken regardless.

```shell
$ pip install -e git+https://git@github.com/octodns/octodns.git@<SHA>#egg=octodns
```

### Config

We start by creating a config file to tell OctoDNS about our providers and the zone(s) we want it to manage. Below we're setting up a `YamlProvider` to source records from our config files and both a `Route53Provider` and `DynProvider` to serve as the targets for those records. You can have any number of zones set up and any number of sources of data and targets for records for each. You can also have multiple config files, that make use of separate accounts and each manage a distinct set of zones. A good example of this this might be `./config/staging.yaml` & `./config/production.yaml`. We'll focus on a `config/production.yaml`.

```yaml
---
manager:
  max_workers: 2

providers:
  config:
    class: octodns.provider.yaml.YamlProvider
    directory: ./config
    default_ttl: 3600
    enforce_order: True
  dyn:
    class: octodns.provider.dyn.DynProvider
    customer: 1234
    username: 'username'
    password: env/DYN_PASSWORD
  route53:
    class: octodns.provider.route53.Route53Provider
    access_key_id: env/AWS_ACCESS_KEY_ID
    secret_access_key: env/AWS_SECRET_ACCESS_KEY

zones:
  example.com.:
    sources:
      - config
    targets:
      - dyn
      - route53

  example.net.:
    alias: example.com.
```

`class` is a special key that tells OctoDNS what python class should be loaded. Any other keys will be passed as configuration values to that provider. In general any sensitive or frequently rotated values should come from environmental variables. When OctoDNS sees a value that starts with `env/` it will look for that value in the process's environment and pass the result along.

Further information can be found in the `docstring` of each source and provider class.

The `max_workers` key in the `manager` section of the config enables threading to parallelize the planning portion of the sync.

In this example, `example.net` is an alias of zone `example.com`, which means they share the same sources and targets. They will therefore have identical records.

Now that we have something to tell OctoDNS about our providers & zones we need to tell it about our records. We'll keep it simple for now and just create a single `A` record at the top-level of the domain.

`config/example.com.yaml`

```yaml
---
'':
  ttl: 60
  type: A
  values:
    - 1.2.3.4
    - 1.2.3.5
```

Further information can be found in [Records Documentation](/docs/records.md).

### Noop

We're ready to do a dry-run with our new setup to see what changes it would make. Since we're pretending here we'll act like there are no existing records for `example.com.` in our accounts on either provider.

```shell
$ octodns-sync --config-file=./config/production.yaml
...
********************************************************************************
* example.com.
********************************************************************************
* route53 (Route53Provider)
*   Create <ARecord A 60, example.com., [u'1.2.3.4', '1.2.3.5']>
*   Summary: Creates=1, Updates=0, Deletes=0, Existing Records=0
* dyn (DynProvider)
*   Create <ARecord A 60, example.com., [u'1.2.3.4', '1.2.3.5']>
*   Summary: Creates=1, Updates=0, Deletes=0, Existing Records=0
********************************************************************************
...
```

There will be other logging information presented on the screen, but successful runs of sync will always end with a summary like the above for any providers & zones with changes. If there are no changes a message saying so will be printed instead. Above we're creating a new zone in both providers so they show the same change, but that doesn't always have to be the case. If to start one of them had a different state you would see the changes OctoDNS intends to make to sync them up.

### Making changes

**WARNING**: OctoDNS assumes ownership of any domain you point it to. When you tell it to act it will do whatever is necessary to try and match up states including deleting any unexpected records. Be careful when playing around with OctoDNS. It's best to experiment with a fake zone or one without any data that matters until you're comfortable with the system.

Now it's time to tell OctoDNS to make things happen. We'll invoke it again with the same options and add a `--doit` on the end to tell it this time we actually want it to try and make the specified changes.

```shell
$ octodns-sync --config-file=./config/production.yaml --doit
...
```

The output here would be the same as before with a few more log lines at the end as it makes the actual changes. After which the config in Route53 and Dyn should match what's in the yaml file.

### Workflow

In the above case we manually ran OctoDNS from the command line. That works and it's better than heading into the provider GUIs and making changes by clicking around, but OctoDNS is designed to be run as part of a deploy process. The implementation details are well beyond the scope of this README, but here is an example of the workflow we use at GitHub. It follows the way [GitHub itself is branch deployed](https://githubengineering.com/deploying-branches-to-github-com/).

The first step is to create a PR with your changes.

![GitHub user interface of a pull request](/docs/assets/pr.png)

Assuming the code tests and config validation statuses are green the next step is to do a noop deploy and verify that the changes OctoDNS plans to make are the ones you expect.

![Output of a noop deployment command](/docs/assets/noop.png)

After that comes a set of reviews. One from a teammate who should have full context on what you're trying to accomplish and visibility in to the changes you're making to do it. The other is from a member of the team here at GitHub that owns DNS, mostly as a sanity check and to make sure that best practices are being followed. As much of that as possible is baked into `octodns-validate`.

After the reviews it's time to branch deploy the change.

![Output of a deployment command](/docs/assets/deploy.png)

If that goes smoothly, you again see the expected changes, and verify them with `dig` and/or `octodns-report` you're good to hit the merge button. If there are problems you can quickly do a `.deploy dns/master` to go back to the previous state.

### Bootstrapping config files

Very few situations will involve starting with a blank slate which is why there's tooling built in to pull existing data out of providers into a matching config file.

```shell
$ octodns-dump --config-file=config/production.yaml --output-dir=tmp/ example.com. route53
2017-03-15T13:33:34  INFO  Manager __init__: config_file=tmp/production.yaml
2017-03-15T13:33:34  INFO  Manager dump: zone=example.com., sources=('route53',)
2017-03-15T13:33:36  INFO  Route53Provider[route53] populate:   found 64 records
2017-03-15T13:33:36  INFO  YamlProvider[dump] plan: desired=example.com.
2017-03-15T13:33:36  INFO  YamlProvider[dump] plan:   Creates=64, Updates=0, Deletes=0, Existing Records=0
2017-03-15T13:33:36  INFO  YamlProvider[dump] apply: making changes
```

The above command pulled the existing data out of Route53 and placed the results into `tmp/example.com.yaml`. That file can be inspected and moved into `config/` to become the new source. If things are working as designed a subsequent noop sync should show zero changes.

## Providers

The table below lists the providers octoDNS supports. We're currently in the process of extracting each provider into its own repository/module so this table is in a state of flux. For providers that are still part of the octoDNS core requirements and support details are included below. For providers that have been extracted that information has been moved into the provider-specific repo with the code and we only mention/link to the provider here. Overtime every provider with the exception of the Yaml provider will be extracted.

| Provider | Module | Requirements | Record Support | Dynamic | Notes |
|--|--|--|--|--|--|
| [AzureProvider](https://github.com/octodns/octodns-azure/) | [octodns_azure](https://github.com/octodns/octodns-azure/) | | | | |
| [AkamaiProvider](https://github.com/octodns/octodns-edgedns/) | [octodns_edgedns](https://github.com/octodns/octodns-edgedns/) | | | | |
| [CloudflareProvider](https://github.com/octodns/octodns-cloudflare/) | [octodns_cloudflare](https://github.com/octodns/octodns-cloudflare/) | | | | |
| [ConstellixProvider](https://github.com/octodns/octodns-constellix/) | [octodns_constellix](https://github.com/octodns/octodns-constellix/) | | | | |
| [DigitalOceanProvider](https://github.com/octodns/octodns-digitalocean/) | [octodns_digitalocean](https://github.com/octodns/octodns-digitalocean/) | | | | |
| [DnsMadeEasyProvider](https://github.com/octodns/octodns-dnsmadeeasy/) | [octodns_dnsmadeeasy](https://github.com/octodns/octodns-dnsmadeeasy/) | | | | |
| [DnsimpleProvider](https://github.com/octodns/octodns-dnsimple/) | [octodns_dnsimple](https://github.com/octodns/octodns-dnsimple/) | | | | |
| [DynProvider](https://github.com/octodns/octodns-dyn/) (deprecated) | [octodns_dyn](https://github.com/octodns/octodns-dyn/) | | | | |
| [EasyDnsProvider](https://github.com/octodns/octodns-easydns/) | [octodns_easydns](https://github.com/octodns/octodns-easydns/) | | | | |
| [EtcHostsProvider](https://github.com/octodns/octodns-etchosts/) | [octodns_etchosts](https://github.com/octodns/octodns-etchosts/) | | | | |
| [EnvVarSource](/octodns/source/envvar.py) | | | TXT | No | read-only environment variable injection |
<<<<<<< HEAD
| [GandiProvider](/octodns/provider/gandi.py) | | | A, AAAA, ALIAS, CAA, CNAME, DNAME, MX, NS, PTR, SPF, SRV, SSHFP, TXT | No | |
| [GCoreProvider](https://github.com/octodns/octodns-gcore/) | [octodns_gcore](https://github.com/octodns/octodns-gcore/) | | | | |
=======
| [GandiProvider](https://github.com/octodns/octodns-gandi/) | [octodns_gandi](https://github.com/octodns/octodns-gandi/) | | | | |
| [GCoreProvider](/octodns/provider/gcore.py) | | | A, AAAA, NS, MX, TXT, SRV, CNAME, PTR | Dynamic | |
>>>>>>> ad695ff5
| [GoogleCloudProvider](/octodns/provider/googlecloud.py) | | google-cloud-dns | A, AAAA, CAA, CNAME, MX, NAPTR, NS, PTR, SPF, SRV, TXT  | No | |
| [HetznerProvider](/octodns/provider/hetzner.py) | | | A, AAAA, CAA, CNAME, MX, NS, SRV, TXT | No | |
| [MythicBeastsProvider](/octodns/provider/mythicbeasts.py) | | Mythic Beasts | A, AAAA, ALIAS, CNAME, MX, NS, SRV, SSHFP, CAA, TXT | No | |
| [Ns1Provider](https://github.com/octodns/octodns-ns1/) | [octodns_ns1](https://github.com/octodns/octodns-ns1/) | | | | |
| [OVH](/octodns/provider/ovh.py) | | ovh | A, AAAA, CAA, CNAME, MX, NAPTR, NS, PTR, SPF, SRV, SSHFP, TXT, DKIM | No | |
| [PowerDnsProvider](https://github.com/octodns/octodns-powerdns/) | [octodns_powerdns](https://github.com/octodns/octodns-powerdns/) | | | | |
| [Rackspace](/octodns/provider/rackspace.py) | | | A, AAAA, ALIAS, CNAME, MX, NS, PTR, SPF, TXT | No |  |
| [Route53](https://github.com/octodns/octodns-route53) | [octodns_route53](https://github.com/octodns/octodns-route53) | | | | |
| [Selectel](/octodns/provider/selectel.py) | | | A, AAAA, CNAME, MX, NS, SPF, SRV, TXT | No | |
| [Transip](/octodns/provider/transip.py) | | transip | A, AAAA, CNAME, MX, NS, SRV, SPF, TXT, SSHFP, CAA | No | |
| [UltraDns](/octodns/provider/ultra.py) | | | A, AAAA, CAA, CNAME, MX, NS, PTR, SPF, SRV, TXT | No | |
| [AxfrSource](/octodns/source/axfr.py) | | | A, AAAA, CAA, CNAME, LOC, MX, NS, PTR, SPF, SRV, TXT | No | read-only |
| [ZoneFileSource](/octodns/source/axfr.py) | | | A, AAAA, CAA, CNAME, MX, NS, PTR, SPF, SRV, TXT | No | read-only |
| [TinyDnsFileSource](/octodns/source/tinydns.py) | | | A, CNAME, MX, NS, PTR | No | read-only |
| [YamlProvider](/octodns/provider/yaml.py) | | | All | Yes | config |

### Updating to use extracted providers

1. Include the extracted module in your python environment, e.g. if using Route53 that would require adding the `octodns_route53` module to your requirements.txt, setup.py, or similar.
1. Update the `class` value for your provider to the new path, e.g. again for Route53 that would be replacing `octodns.provider.route53.Route53Provider` with `octodns_route53.Route53Provider`

The module required and provider class path for extracted providers can be found in the table above.

#### Notes

* ALIAS support varies a lot from provider to provider care should be taken to verify that your needs are met in detail.
   * Dyn's UI doesn't allow editing or view of TTL, but the API accepts and stores the value provided, this value does not appear to be used when served
   * Dnsimple's uses the configured TTL when serving things through the ALIAS, there's also a secondary TXT record created alongside the ALIAS that octoDNS ignores
* octoDNS itself supports non-ASCII character sets, but in testing Cloudflare is the only provider where that is currently functional end-to-end. Others have failures either in the client libraries or API calls

## Compatibilty & Compliance

### `lenient`

`lenient` mostly focuses on the details of `Record`s and standards compliance. When set to `true` octoDNS will allow allow non-compliant configurations & values where possible. For example CNAME values that don't end with a `.`, label length restrictions, and invalid geo codes on `dynamic` records. When in lenient mode octoDNS will log validation problems at `WARNING` and try and continue with the configuration or source data as it exists. See [Lenience](/docs/records.md#lenience) for more information on the concept and how it can be configured.

### `strict_supports` (Work In Progress)

`strict_supports` is a `Provider` level parameter that comes into play when a provider has been asked to create a record that it is unable to support. The simplest case of this would be record type, e.g. `SSHFP` not being supported by `AzureProvider`. If such a record is passed to an `AzureProvider` as a target the provider will take action based on the `strict_supports`. When `true` it will throw an exception saying that it's unable to create the record, when set to `false` it will log at `WARNING` with information about what it's unable to do and how it is attempting to working around it. Other examples of things that cannot be supported would be `dynamic` records on a provider that only supports simple or the lack of support for specific geos in a provider, e.g. Route53Provider does not support `NA-CA-*`.

It is worth noting that these errors will happen during the plan phase of things so that problems will be visible without having to make changes.

This concept is currently a work in progress and only partially implemented. While work is on-going `strict_supports` will default to `false`. Once the work is considered complete & ready the default will change to `true` as it's a much safer and less surprising default as what you configure is what you'll get unless an error is throw telling you why it cannot be done. You will then have the choice to explicitly request that things continue with work-arounds with `strict_supports` set to false`. In the meantime it is encouraged that you manually configure the parameter to `true` in your provider configs.

### Configuring `strict_supports`

The `strict_supports` parameter is available on all providers and can be configured in YAML as follows:

```yaml
providers:
  someprovider:
    class: whatever.TheProvider
    ...
    strict_supports: true
```

## Custom Sources and Providers

You can check out the [source](/octodns/source/) and [provider](/octodns/provider/) directory to see what's currently supported. Sources act as a source of record information. AxfrSource and TinyDnsFileSource are currently the only OSS sources, though we have several others internally that are specific to our environment. These include something to pull host data from  [gPanel](https://githubengineering.com/githubs-metal-cloud/) and a similar provider that sources information about our network gear to create both `A` & `PTR` records for their interfaces. Things that might make good OSS sources might include an `ElbSource` that pulls information about [AWS Elastic Load Balancers](https://aws.amazon.com/elasticloadbalancing/) and dynamically creates `CNAME`s for them, or `Ec2Source` that pulls instance information so that records can be created for hosts similar to how our `GPanelProvider` works.

Most of the things included in OctoDNS are providers, the obvious difference being that they can serve as both sources and targets of data. We'd really like to see this list grow over time so if you use an unsupported provider then PRs are welcome. The existing providers should serve as reasonable examples. Those that have no GeoDNS support are relatively straightforward. Unfortunately most of the APIs involved to do GeoDNS style traffic management are complex and somewhat inconsistent so adding support for that function would be nice, but is optional and best done in a separate pass.

The `class` key in the providers config section can be used to point to arbitrary classes in the python path so internal or 3rd party providers can easily be included with no coordination beyond getting them into PYTHONPATH, most likely installed into the virtualenv with OctoDNS.

For examples of building third-party sources and providers, see [Related Projects & Resources](#related-projects--resources).

## Other Uses

### Syncing between providers

While the primary use-case is to sync a set of yaml config files up to one or more DNS providers, OctoDNS has been built in such a way that you can easily source and target things arbitrarily. As a quick example the config below would sync `githubtest.net.` from Route53 to Dyn.

```yaml
---
providers:
  route53:
    class: octodns.provider.route53.Route53Provider
    access_key_id: env/AWS_ACCESS_KEY_ID
    secret_access_key: env/AWS_SECRET_ACCESS_KEY
  dyn:
    class: octodns.provider.dyn.DynProvider
    customer: env/DYN_CUSTOMER
    username: env/DYN_USERNAME
    password: env/DYN_PASSWORD

zones:

  githubtest.net.:
    sources:
      - route53
    targets:
      - dyn
```

### Dynamic sources

Internally we use custom sources to create records based on dynamic data that changes frequently without direct human intervention. An example of that might look something like the following. For hosts this mechanism is janitorial, run periodically, making sure the correct records exist as long as the host is alive and ensuring they are removed after the host is destroyed. The host provisioning and destruction processes do the actual work to create and destroy the records.

```yaml
---
providers:
  gpanel-site:
    class: github.octodns.source.gpanel.GPanelProvider
    host: 'gpanel.site.github.foo'
    token: env/GPANEL_SITE_TOKEN
  powerdns-site:
    class: octodns.provider.powerdns.PowerDnsProvider
    host: 'internal-dns.site.github.foo'
    api_key: env/POWERDNS_SITE_API_KEY

zones:

  hosts.site.github.foo.:
    sources:
      - gpanel-site
    targets:
      - powerdns-site
```

## Contributing

Please see our [contributing document](/CONTRIBUTING.md) if you would like to participate!

## Getting help

If you have a problem or suggestion, please [open an issue](https://github.com/octodns/octodns/issues/new) in this repository, and we will do our best to help. Please note that this project adheres to the [Contributor Covenant Code of Conduct](/CODE_OF_CONDUCT.md).

## Related Projects & Resources

- **GitHub Action:** [OctoDNS-Sync](https://github.com/marketplace/actions/octodns-sync)
- **Sample Implementations.** See how others are using it
  - [`hackclub/dns`](https://github.com/hackclub/dns)
  - [`kubernetes/k8s.io:/dns`](https://github.com/kubernetes/k8s.io/tree/main/dns)
  - [`g0v-network/domains`](https://github.com/g0v-network/domains)
  - [`jekyll/dns`](https://github.com/jekyll/dns)
- **Custom Sources & Providers.**
  - [`octodns/octodns-ddns`](https://github.com/octodns/octodns-ddns): A simple Dynamic DNS source.
  - [`doddo/octodns-lexicon`](https://github.com/doddo/octodns-lexicon): Use [Lexicon](https://github.com/AnalogJ/lexicon) providers as octoDNS providers.
  - [`asyncon/octoblox`](https://github.com/asyncon/octoblox): [Infoblox](https://www.infoblox.com/) provider.
  - [`sukiyaki/octodns-netbox`](https://github.com/sukiyaki/octodns-netbox): [NetBox](https://github.com/netbox-community/netbox) source.
  - [`kompetenzbolzen/octodns-custom-provider`](https://github.com/kompetenzbolzen/octodns-custom-provider): zonefile provider & phpIPAM source.
- **Resources.**
  - Article: [Visualising DNS records with Neo4j](https://medium.com/@costask/querying-and-visualising-octodns-records-with-neo4j-f4f72ab2d474) + code
  - Video: [FOSDEM 2019 - DNS as code with octodns](https://archive.fosdem.org/2019/schedule/event/dns_octodns/)
  - GitHub Blog: [Enabling DNS split authority with OctoDNS](https://github.blog/2017-04-27-enabling-split-authority-dns-with-octodns/)
  - Tutorial: [How To Deploy and Manage Your DNS using OctoDNS on Ubuntu 18.04](https://www.digitalocean.com/community/tutorials/how-to-deploy-and-manage-your-dns-using-octodns-on-ubuntu-18-04)
  - Cloudflare Blog: [Improving the Resiliency of Our Infrastructure DNS Zone](https://blog.cloudflare.com/improving-the-resiliency-of-our-infrastructure-dns-zone/)

If you know of any other resources, please do let us know!

## License

OctoDNS is licensed under the [MIT license](LICENSE).

The MIT license grant is not for GitHub's trademarks, which include the logo designs. GitHub reserves all trademark and copyright rights in and to all GitHub trademarks. GitHub's logos include, for instance, the stylized designs that include "logo" in the file title in the following folder: https://github.com/octodns/octodns/tree/master/docs/logos/

GitHub® and its stylized versions and the Invertocat mark are GitHub's Trademarks or registered Trademarks. When using GitHub's logos, be sure to follow the GitHub logo guidelines.

## Authors

OctoDNS was designed and authored by [Ross McFarland](https://github.com/ross) and [Joe Williams](https://github.com/joewilliams). See https://github.com/octodns/octodns/graphs/contributors for a complete list of people who've contributed.<|MERGE_RESOLUTION|>--- conflicted
+++ resolved
@@ -203,13 +203,8 @@
 | [EasyDnsProvider](https://github.com/octodns/octodns-easydns/) | [octodns_easydns](https://github.com/octodns/octodns-easydns/) | | | | |
 | [EtcHostsProvider](https://github.com/octodns/octodns-etchosts/) | [octodns_etchosts](https://github.com/octodns/octodns-etchosts/) | | | | |
 | [EnvVarSource](/octodns/source/envvar.py) | | | TXT | No | read-only environment variable injection |
-<<<<<<< HEAD
-| [GandiProvider](/octodns/provider/gandi.py) | | | A, AAAA, ALIAS, CAA, CNAME, DNAME, MX, NS, PTR, SPF, SRV, SSHFP, TXT | No | |
+| [GandiProvider](https://github.com/octodns/octodns-gandi/) | [octodns_gandi](https://github.com/octodns/octodns-gandi/) | | | | |
 | [GCoreProvider](https://github.com/octodns/octodns-gcore/) | [octodns_gcore](https://github.com/octodns/octodns-gcore/) | | | | |
-=======
-| [GandiProvider](https://github.com/octodns/octodns-gandi/) | [octodns_gandi](https://github.com/octodns/octodns-gandi/) | | | | |
-| [GCoreProvider](/octodns/provider/gcore.py) | | | A, AAAA, NS, MX, TXT, SRV, CNAME, PTR | Dynamic | |
->>>>>>> ad695ff5
 | [GoogleCloudProvider](/octodns/provider/googlecloud.py) | | google-cloud-dns | A, AAAA, CAA, CNAME, MX, NAPTR, NS, PTR, SPF, SRV, TXT  | No | |
 | [HetznerProvider](/octodns/provider/hetzner.py) | | | A, AAAA, CAA, CNAME, MX, NS, SRV, TXT | No | |
 | [MythicBeastsProvider](/octodns/provider/mythicbeasts.py) | | Mythic Beasts | A, AAAA, ALIAS, CNAME, MX, NS, SRV, SSHFP, CAA, TXT | No | |
