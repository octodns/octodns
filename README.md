<img src="https://raw.githubusercontent.com/github/octodns/master/docs/logos/octodns-logo.png?" height=251 width=404>

## DNS as code - Tools for managing DNS across multiple providers

In the vein of [infrastructure as
code](https://en.wikipedia.org/wiki/Infrastructure_as_Code) OctoDNS provides a set of tools & patterns that make it easy to manage your DNS records across multiple providers. The resulting config can live in a repository and be [deployed](https://github.com/blog/1241-deploying-at-github) just like the rest of your code, maintaining a clear history and using your existing review & workflow.

The architecture is pluggable and the tooling is flexible to make it applicable to a wide variety of use-cases. Effort has been made to make adding new providers as easy as possible. In the simple case that involves writing of a single `class` and a couple hundred lines of code, most of which is translating between the provider's schema and OctoDNS's. More on some of the ways we use it and how to go about extending it below and in the [/docs directory](/docs).

It is similar to [Netflix/denominator](https://github.com/Netflix/denominator).

## Table of Contents

- [Getting started](#getting-started)
  - [Workspace](#workspace)
  - [Config](#config)
  - [Noop](#noop)
  - [Making changes](#making-changes)
  - [Workflow](#workflow)
  - [Bootstrapping config files](#bootstrapping-config-files)
- [Supported providers](#supported-providers)
    - [Notes](#notes)
- [Custom Sources and Providers](#custom-sources-and-providers)
- [Other Uses](#other-uses)
  - [Syncing between providers](#syncing-between-providers)
  - [Dynamic sources](#dynamic-sources)
- [Contributing](#contributing)
- [Getting help](#getting-help)
- [License](#license)
- [Authors](#authors)

## Getting started

### Workspace

Running through the following commands will install the latest release of OctoDNS and set up a place for your config files to live. To determine if provider specific requirements are necessary see the [Supported providers table](#supported-providers) below.

```
$ mkdir dns
$ cd dns
$ virtualenv env
...
$ source env/bin/activate
$ pip install octodns <provider-specific-requirements>
$ mkdir config
```

### Config

We start by creating a config file to tell OctoDNS about our providers and the zone(s) we want it to manage. Below we're setting up a `YamlProvider` to source records from our config files and both a `Route53Provider` and `DynProvider` to serve as the targets for those records. You can have any number of zones set up and any number of sources of data and targets for records for each. You can also have multiple config files, that make use of separate accounts and each manage a distinct set of zones. A good example of this this might be `./env/staging.yaml` & `./env/production.yaml`. We'll focus on a `env/production.yaml`.

```yaml
---
providers:
  config:
    class: octodns.provider.yaml.YamlProvider
<<<<<<< HEAD
    directory: ./zones
=======
    directory: ./config
    default_ttl: 3600
    enforce_order: True
>>>>>>> 895eb1b3
  dyn:
    class: octodns.provider.dyn.DynProvider
    customer: 1234
    username: 'username'
    password: env/DYN_PASSWORD
  route53:
    class: octodns.provider.route53.Route53Provider
    access_key_id: env/AWS_ACCESS_KEY_ID
    secret_access_key: env/AWS_SECRET_ACCESS_KEY

zones:
  example.com.:
    sources:
      - config
    targets:
      - dyn
      - route53
```

`class` is a special key that tells OctoDNS what python class should be loaded. Any other keys will be passed as configuration values to that provider. In general any sensitive or frequently rotated values should come from environmental variables. When OctoDNS sees a value that starts with `env/` it will look for that value in the process's environment and pass the result along.

Further information can be found in the `docstring` of each source and provider class.

Now that we have something to tell OctoDNS about our providers & zones we need to tell it about or records. We'll keep it simple for now and just create a single `A` record at the top-level of the domain.

`zones/example.com.yaml`

```yaml
---
'':
  ttl: 60
  type: A
  values:
  - 1.2.3.4
  - 1.2.3.5
```

Further information can be found in [Records Documentation](/docs/records.md).

### Noop

We're ready to do a dry-run with our new setup to see what changes it would make. Since we're pretending here we'll act like there are no existing records for `example.com.` in our accounts on either provider.

```
$ octodns-sync --config-file=./env/production.yaml
...
********************************************************************************
* example.com.
********************************************************************************
* route53 (Route53Provider)
*   Create <ARecord A 60, example.com., [u'1.2.3.4', '1.2.3.5']>
*   Summary: Creates=1, Updates=0, Deletes=0, Existing Records=0
* dyn (DynProvider)
*   Create <ARecord A 60, example.com., [u'1.2.3.4', '1.2.3.5']>
*   Summary: Creates=1, Updates=0, Deletes=0, Existing Records=0
********************************************************************************
...
```

There will be other logging information presented on the screen, but successful runs of sync will always end with a summary like the above for any providers & zones with changes. If there are no changes a message saying so will be printed instead. Above we're creating a new zone in both providers so they show the same change, but that doesn't always have to be the case. If to start one of them had a different state you would see the changes OctoDNS intends to make to sync them up.

### Making changes

**WARNING**: OctoDNS assumes ownership of any domain you point it to. When you tell it to act it will do whatever is necessary to try and match up states including deleting any unexpected records. Be careful when playing around with OctoDNS. It's best to experiment with a fake zone or one without any data that matters until you're comfortable with the system.

Now it's time to tell OctoDNS to make things happen. We'll invoke it again with the same options and add a `--doit` on the end to tell it this time we actually want it to try and make the specified changes.

```
$ octodns-sync --config-file=./env/production.yaml --doit
...
```

The output here would be the same as before with a few more log lines at the end as it makes the actual changes. After which the config in Route53 and Dyn should match what's in the yaml file.

### Workflow

In the above case we manually ran OctoDNS from the command line. That works and it's better than heading into the provider GUIs and making changes by clicking around, but OctoDNS is designed to be run as part of a deploy process. The implementation details are well beyond the scope of this README, but here is an example of the workflow we use at GitHub. It follows the way [GitHub itself is branch deployed](https://githubengineering.com/deploying-branches-to-github-com/).

The first step is to create a PR with your changes.

![](/docs/assets/pr.png)

Assuming the code tests and config validation statuses are green the next step is to do a noop deploy and verify that the changes OctoDNS plans to make are the ones you expect.

![](/docs/assets/noop.png)

After that comes a set of reviews. One from a teammate who should have full context on what you're trying to accomplish and visibility in to the changes you're making to do it. The other is from a member of the team here at GitHub that owns DNS, mostly as a sanity check and to make sure that best practices are being followed. As much of that as possible is baked into `octodns-validate`.

After the reviews it's time to branch deploy the change.

![](/docs/assets/deploy.png)

If that goes smoothly, you again see the expected changes, and verify them with `dig` and/or `octodns-report` you're good to hit the merge button. If there are problems you can quickly do a `.deploy dns/master` to go back to the previous state.

### Bootstrapping config files

Very few situations will involve starting with a blank slate which is why there's tooling built in to pull existing data out of providers into a matching config file.

```
$ octodns-dump --config-file=env/production.yaml --output-dir=tmp/ example.com. route53
2017-03-15T13:33:34  INFO  Manager __init__: config_file=tmp/production.yaml
2017-03-15T13:33:34  INFO  Manager dump: zone=example.com., sources=('route53',)
2017-03-15T13:33:36  INFO  Route53Provider[route53] populate:   found 64 records
2017-03-15T13:33:36  INFO  YamlProvider[dump] plan: desired=example.com.
2017-03-15T13:33:36  INFO  YamlProvider[dump] plan:   Creates=64, Updates=0, Deletes=0, Existing Records=0
2017-03-15T13:33:36  INFO  YamlProvider[dump] apply: making changes
```

The above command pulled the existing data out of Route53 and placed the results into `tmp/example.com.yaml`. That file can be inspected and moved into `zones/` to become the new source. If things are working as designed a subsequent noop sync should show zero changes.

## Supported providers

| Provider | Requirements | Record Support | Dynamic/Geo Support | Notes |
|--|--|--|--|--|
| [AzureProvider](/octodns/provider/azuredns.py) | azure-mgmt-dns | A, AAAA, CAA, CNAME, MX, NS, PTR, SRV, TXT | No | |
| [Akamai](/octodns/provider/fastdns.py) | edgegrid-python | A, AAAA, CNAME, MX, NAPTR, NS, PTR, SPF, SRV, SSHFP, TXT | No | |
| [CloudflareProvider](/octodns/provider/cloudflare.py) | | A, AAAA, ALIAS, CAA, CNAME, MX, NS, SPF, SRV, TXT | No | CAA tags restricted |
| [ConstellixProvider](/octodns/provider/constellix.py) | | A, AAAA, ALIAS (ANAME), CAA, CNAME, MX, NS, PTR, SPF, SRV, TXT | No | CAA tags restricted |
| [DigitalOceanProvider](/octodns/provider/digitalocean.py) | | A, AAAA, CAA, CNAME, MX, NS, TXT, SRV | No | CAA tags restricted |
| [DnsMadeEasyProvider](/octodns/provider/dnsmadeeasy.py) | | A, AAAA, ALIAS (ANAME), CAA, CNAME, MX, NS, PTR, SPF, SRV, TXT | No | CAA tags restricted |
| [DnsimpleProvider](/octodns/provider/dnsimple.py) | | All | No | CAA tags restricted |
| [DynProvider](/octodns/provider/dyn.py) | dyn | All | Both | |
| [EtcHostsProvider](/octodns/provider/etc_hosts.py) | | A, AAAA, ALIAS, CNAME | No | |
| [GoogleCloudProvider](/octodns/provider/googlecloud.py) | google-cloud-dns | A, AAAA, CAA, CNAME, MX, NAPTR, NS, PTR, SPF, SRV, TXT  | No | |
| [MythicBeastsProvider](/octodns/provider/mythicbeasts.py) | Mythic Beasts | A, AAAA, ALIAS, CNAME, MX, NS, SRV, SSHFP, CAA, TXT | No | |
| [Ns1Provider](/octodns/provider/ns1.py) | ns1-python | All | Partial Geo | No health checking for GeoDNS |
| [OVH](/octodns/provider/ovh.py) | ovh | A, AAAA, CNAME, MX, NAPTR, NS, PTR, SPF, SRV, SSHFP, TXT, DKIM | No | |
| [PowerDnsProvider](/octodns/provider/powerdns.py) | | All | No | |
| [Rackspace](/octodns/provider/rackspace.py) | | A, AAAA, ALIAS, CNAME, MX, NS, PTR, SPF, TXT | No |  |
| [Route53](/octodns/provider/route53.py) | boto3 | A, AAAA, CAA, CNAME, MX, NAPTR, NS, PTR, SPF, SRV, TXT | Both | CNAME health checks don't support a Host header |
| [Selectel](/octodns/provider/selectel.py) | | A, AAAA, CNAME, MX, NS, SPF, SRV, TXT | No | |
| [Transip](/octodns/provider/transip.py) | transip | A, AAAA, CNAME, MX, SRV, SPF, TXT, SSHFP, CAA | No | |
| [AxfrSource](/octodns/source/axfr.py) | | A, AAAA, CNAME, MX, NS, PTR, SPF, SRV, TXT | No | read-only |
| [ZoneFileSource](/octodns/source/axfr.py) | | A, AAAA, CNAME, MX, NS, PTR, SPF, SRV, TXT | No | read-only |
| [TinyDnsFileSource](/octodns/source/tinydns.py) | | A, CNAME, MX, NS, PTR | No | read-only |
| [YamlProvider](/octodns/provider/yaml.py) | | All | Yes | config |

#### Notes

* ALIAS support varies a lot from provider to provider care should be taken to verify that your needs are met in detail.
   * Dyn's UI doesn't allow editing or view of TTL, but the API accepts and stores the value provided, this value does not appear to be used when served
   * Dnsimple's uses the configured TTL when serving things through the ALIAS, there's also a secondary TXT record created alongside the ALIAS that octoDNS ignores
* octoDNS itself supports non-ASCII character sets, but in testing Cloudflare is the only provider where that is currently functional end-to-end. Others have failures either in the client libraries or API calls

## Custom Sources and Providers

You can check out the [source](/octodns/source/) and [provider](/octodns/provider/) directory to see what's currently supported. Sources act as a source of record information. AxfrSource and TinyDnsFileSource are currently the only OSS sources, though we have several others internally that are specific to our environment. These include something to pull host data from  [gPanel](https://githubengineering.com/githubs-metal-cloud/) and a similar provider that sources information about our network gear to create both `A` & `PTR` records for their interfaces. Things that might make good OSS sources might include an `ElbSource` that pulls information about [AWS Elastic Load Balancers](https://aws.amazon.com/elasticloadbalancing/) and dynamically creates `CNAME`s for them, or `Ec2Source` that pulls instance information so that records can be created for hosts similar to how our `GPanelProvider` works.

Most of the things included in OctoDNS are providers, the obvious difference being that they can serve as both sources and targets of data. We'd really like to see this list grow over time so if you use an unsupported provider then PRs are welcome. The existing providers should serve as reasonable examples. Those that have no GeoDNS support are relatively straightforward. Unfortunately most of the APIs involved to do GeoDNS style traffic management are complex and somewhat inconsistent so adding support for that function would be nice, but is optional and best done in a separate pass.

The `class` key in the providers config section can be used to point to arbitrary classes in the python path so internal or 3rd party providers can easily be included with no coordination beyond getting them into PYTHONPATH, most likely installed into the virtualenv with OctoDNS.

## Other Uses

### Syncing between providers

While the primary use-case is to sync a set of yaml config files up to one or more DNS providers, OctoDNS has been built in such a way that you can easily source and target things arbitrarily. As a quick example the config below would sync `githubtest.net.` from Route53 to Dyn.

```yaml
---
providers:
  route53:
    class: octodns.provider.route53.Route53Provider
    access_key_id: env/AWS_ACCESS_KEY_ID
    secret_access_key: env/AWS_SECRET_ACCESS_KEY
  dyn:
    class: octodns.provider.dyn.DynProvider
    customer: env/DYN_CUSTOMER
    username: env/DYN_USERNAME
    password: env/DYN_PASSWORD

zones:

  githubtest.net.:
    sources:
      - route53
    targets:
      - dyn
```

### Dynamic sources

Internally we use custom sources to create records based on dynamic data that changes frequently without direct human intervention. An example of that might look something like the following. For hosts this mechanism is janitorial, run periodically, making sure the correct records exist as long as the host is alive and ensuring they are removed after the host is destroyed. The host provisioning and destruction processes do the actual work to create and destroy the records.

```yaml
---
providers:
  gpanel-site:
    class: github.octodns.source.gpanel.GPanelProvider
    host: 'gpanel.site.github.foo'
    token: env/GPANEL_SITE_TOKEN
  powerdns-site:
    class: octodns.provider.powerdns.PowerDnsProvider
    host: 'internal-dns.site.github.foo'
    api_key: env/POWERDNS_SITE_API_KEY

zones:

  hosts.site.github.foo.:
    sources:
      - gpanel-site
    targets:
      - powerdns-site
```

## Contributing

Please see our [contributing document](/CONTRIBUTING.md) if you would like to participate!

## Getting help

If you have a problem or suggestion, please [open an issue](https://github.com/github/octodns/issues/new) in this repository, and we will do our best to help. Please note that this project adheres to the [Contributor Covenant Code of Conduct](/CODE_OF_CONDUCT.md).

## License

OctoDNS is licensed under the [MIT license](LICENSE).

The MIT license grant is not for GitHub's trademarks, which include the logo designs. GitHub reserves all trademark and copyright rights in and to all GitHub trademarks. GitHub's logos include, for instance, the stylized designs that include "logo" in the file title in the following folder: https://github.com/github/octodns/tree/master/docs/logos/

GitHub® and its stylized versions and the Invertocat mark are GitHub's Trademarks or registered Trademarks. When using GitHub's logos, be sure to follow the GitHub logo guidelines.

## Authors

OctoDNS was designed and authored by [Ross McFarland](https://github.com/ross) and [Joe Williams](https://github.com/joewilliams). It is now maintained, reviewed, and tested by Traffic Engineering team at GitHub.<|MERGE_RESOLUTION|>--- conflicted
+++ resolved
@@ -54,13 +54,9 @@
 providers:
   config:
     class: octodns.provider.yaml.YamlProvider
-<<<<<<< HEAD
     directory: ./zones
-=======
-    directory: ./config
     default_ttl: 3600
     enforce_order: True
->>>>>>> 895eb1b3
   dyn:
     class: octodns.provider.dyn.DynProvider
     customer: 1234
