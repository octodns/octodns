--- conflicted
+++ resolved
@@ -195,13 +195,8 @@
 | [AzureProvider](/octodns/provider/azuredns.py) | | azure-identity, azure-mgmt-dns, azure-mgmt-trafficmanager | A, AAAA, CAA, CNAME, MX, NS, PTR, SRV, TXT | Alpha (A, AAAA, CNAME) | |
 | [Akamai](/octodns/provider/edgedns.py) | | edgegrid-python | A, AAAA, CNAME, MX, NAPTR, NS, PTR, SPF, SRV, SSHFP, TXT | No | |
 | [CloudflareProvider](/octodns/provider/cloudflare.py) | | | A, AAAA, ALIAS, CAA, CNAME, LOC, MX, NS, PTR, SPF, SRV, TXT, URLFWD | No | CAA tags restricted |
-<<<<<<< HEAD
 | [ConstellixProvider](https://github.com/octodns/octodns-constellix/) | [octodns_constellix](https://github.com/octodns/octodns-constellix/) | | | | |
-| [DigitalOceanProvider](/octodns/provider/digitalocean.py) | | | A, AAAA, CAA, CNAME, MX, NS, TXT, SRV | No | CAA tags restricted |
-=======
-| [ConstellixProvider](/octodns/provider/constellix.py) | | | A, AAAA, ALIAS (ANAME), CAA, CNAME, MX, NS, PTR, SPF, SRV, TXT | Yes | CAA tags restricted |
 | [DigitalOceanProvider](https://github.com/octodns/octodns-digitalocean/) | [octodns_digitalocean](https://github.com/octodns/octodns-digitalocean/) | | | | |
->>>>>>> 84107fbe
 | [DnsMadeEasyProvider](/octodns/provider/dnsmadeeasy.py) | | | A, AAAA, ALIAS (ANAME), CAA, CNAME, MX, NS, PTR, SPF, SRV, TXT | No | CAA tags restricted |
 | [DnsimpleProvider](https://github.com/octodns/octodns-dnsimple/) | [octodns_dnsimple](https://github.com/octodns/octodns-dnsimple/) | | | | |
 | [DynProvider](/octodns/provider/dyn.py) | | dyn | All | Both | |
