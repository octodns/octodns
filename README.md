--- conflicted
+++ resolved
@@ -203,17 +203,10 @@
 | [EasyDnsProvider](https://github.com/octodns/octodns-easydns/) | [octodns_easydns](https://github.com/octodns/octodns-easydns/) | | | | |
 | [EtcHostsProvider](https://github.com/octodns/octodns-etchosts/) | [octodns_etchosts](https://github.com/octodns/octodns-etchosts/) | | | | |
 | [EnvVarSource](/octodns/source/envvar.py) | | | TXT | No | read-only environment variable injection |
-<<<<<<< HEAD
-| [GandiProvider](/octodns/provider/gandi.py) | | | A, AAAA, ALIAS, CAA, CNAME, DNAME, MX, NS, PTR, SPF, SRV, SSHFP, TXT | No | |
-| [GCoreProvider](/octodns/provider/gcore.py) | | | A, AAAA, NS, MX, TXT, SRV, CNAME, PTR | Dynamic | |
-| [GoogleCloudProvider](/octodns/provider/googlecloud.py) | | google-cloud-dns | A, AAAA, CAA, CNAME, MX, NAPTR, NS, PTR, SPF, SRV, TXT  | No | |
-| [HetznerProvider](https://github.com/octodns/octodns-hetzner/) | [octodns_hetzner](https://github.com/octodns/octodns-hetzner/) | | | | |
-=======
 | [GandiProvider](https://github.com/octodns/octodns-gandi/) | [octodns_gandi](https://github.com/octodns/octodns-gandi/) | | | | |
 | [GCoreProvider](https://github.com/octodns/octodns-gcore/) | [octodns_gcore](https://github.com/octodns/octodns-gcore/) | | | | |
 | [GoogleCloudProvider](https://github.com/octodns/octodns-googlecloud/) | [octodns_googlecloud](https://github.com/octodns/octodns-googlecloud/) | | | | |
-| [HetznerProvider](/octodns/provider/hetzner.py) | | | A, AAAA, CAA, CNAME, MX, NS, SRV, TXT | No | |
->>>>>>> 1ae01a1b
+| [HetznerProvider](https://github.com/octodns/octodns-hetzner/) | [octodns_hetzner](https://github.com/octodns/octodns-hetzner/) | | | | |
 | [MythicBeastsProvider](/octodns/provider/mythicbeasts.py) | | Mythic Beasts | A, AAAA, ALIAS, CNAME, MX, NS, SRV, SSHFP, CAA, TXT | No | |
 | [Ns1Provider](https://github.com/octodns/octodns-ns1/) | [octodns_ns1](https://github.com/octodns/octodns-ns1/) | | | | |
 | [OVH](/octodns/provider/ovh.py) | | ovh | A, AAAA, CAA, CNAME, MX, NAPTR, NS, PTR, SPF, SRV, SSHFP, TXT, DKIM | No | |
