--- conflicted
+++ resolved
@@ -702,8 +702,6 @@
 
         return sources
 
-<<<<<<< HEAD
-=======
     def _get_processors(self, decoded_zone_name, config):
         # Build list of processor names
         processors = (
@@ -725,90 +723,6 @@
 
         return processors
 
-    def _preprocess_zones(self, zones, eligible_sources=None, sources=None):
-        '''
-        This may modify the passed in zone object, it should be ignored after
-        the call and the zones returned from this function should be used
-        instead.
-        '''
-
-        source_zones = {}
-
-        # list since we'll be modifying zones in the loop
-        for name, config in list(zones.items()):
-            if name[0] != '*':
-                # this isn't a dynamic zone config, move along
-                continue
-
-            # it's dynamic, get a list of zone names from the configured sources
-            found_sources = sources or self._get_sources(
-                name, config, eligible_sources
-            )
-            self.log.info(
-                '_preprocess_zones: dynamic zone=%s, sources=%s',
-                name,
-                (s.id for s in found_sources),
-            )
-            candidates = set()
-            for source in found_sources:
-                if source.id not in source_zones:
-                    if not hasattr(source, 'list_zones'):
-                        raise ManagerException(
-                            f'dynamic zone={name} includes a source, {source.id}, that does not support `list_zones`'
-                        )
-                    # get this source's zones
-                    listed_zones = set(source.list_zones())
-                    # cache them
-                    source_zones[source.id] = listed_zones
-                    self.log.debug(
-                        '_preprocess_zones: source=%s, list_zones=%s',
-                        source.id,
-                        listed_zones,
-                    )
-                # add this source's zones to the candidates
-                candidates |= source_zones[source.id]
-
-            self.log.debug(
-                '_preprocess_zones: name=%s, candidates=%s', name, candidates
-            )
-
-            # remove any zones that are already configured, either explicitly or
-            # from a previous dyanmic config
-            candidates -= set(zones.keys())
-
-            if glob := config.pop('glob', None):
-                self.log.debug(
-                    '_preprocess_zones: name=%s, glob=%s', name, glob
-                )
-                candidates = set(fnmatch_filter(candidates, glob))
-            elif regex := config.pop('regex', None):
-                self.log.debug(
-                    '_preprocess_zones: name=%s, regex=%s', name, regex
-                )
-                regex = re_compile(regex)
-                self.log.debug(
-                    '_preprocess_zones: name=%s, compiled=%s', name, regex
-                )
-                candidates = set(z for z in candidates if regex.search(z))
-            else:
-                # old-style wildcard that uses everything
-                self.log.debug(
-                    '_preprocess_zones: name=%s, old semantics, catch all', name
-                )
-
-            self.log.debug(
-                '_preprocess_zones: name=%s, matches=%s', name, candidates
-            )
-
-            for match in candidates:
-                zones[match] = config
-
-            # remove the dynamic config element so we don't try and populate it
-            del zones[name]
-
-        return zones
-
->>>>>>> 038da67a
     def sync(
         self,
         dry_run=True,
