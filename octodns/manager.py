--- conflicted
+++ resolved
@@ -831,12 +831,7 @@
     def get_zone(self, zone_name):
         if not zone_name[-1] == '.':
             raise ManagerException(
-<<<<<<< HEAD
-                f'Invalid zone name {idna_decode(zone_name)}, missing '
-                'ending dot'
-=======
-                f'Invalid zone name {zone_name}, missing ending dot'
->>>>>>> 51b45e59
+                f'Invalid zone name {idna_decode(zone_name)}, missing ending dot'
             )
 
         zone = self.config['zones'].get(zone_name)
