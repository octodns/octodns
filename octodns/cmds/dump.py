--- conflicted
+++ resolved
@@ -17,22 +17,6 @@
 def main():
     parser = ArgumentParser(description=__doc__.split('\n')[1])
 
-<<<<<<< HEAD
-    parser.add_argument('--config-file', required=True,
-                        help='The Manager configuration file to use')
-    parser.add_argument('--output-dir', required=True,
-                        help='The directory into which the results will be '
-                        'written (Note: will overwrite existing files)')
-    parser.add_argument('--output-provider', required=False,
-                        help='The configured provider to use when dumping '
-                        'records. Must support copy() and directory')
-    parser.add_argument('--lenient', action='store_true', default=False,
-                        help='Ignore record validations and do a best effort '
-                        'dump')
-    parser.add_argument('--split', action='store_true', default=False,
-                        help='Split the dumped zone into a YAML file per '
-                        'record')
-=======
     parser.add_argument(
         '--config-file',
         required=True,
@@ -43,6 +27,12 @@
         required=True,
         help='The directory into which the results will be '
         'written (Note: will overwrite existing files)',
+    )
+    parser.add_argument(
+        '--output-provider',
+        required=False,
+        help='The configured provider to use when dumping '
+        'records. Must support copy() and directory',
     )
     parser.add_argument(
         '--lenient',
@@ -56,22 +46,20 @@
         default=False,
         help='Split the dumped zone into a YAML file per ' 'record',
     )
->>>>>>> f749505d
     parser.add_argument('zone', help='Zone to dump')
     parser.add_argument('source', nargs='+', help='Source(s) to pull data from')
 
     args = parser.parse_args()
 
     manager = Manager(args.config_file)
-<<<<<<< HEAD
-    manager.dump(zone=args.zone, output_dir=args.output_dir,
-                 output_provider=args.output_provider, lenient=args.lenient,
-                 split=args.split, sources=args.source)
-=======
     manager.dump(
-        args.zone, args.output_dir, args.lenient, args.split, *args.source
+        zone=args.zone,
+        output_dir=args.output_dir,
+        output_provider=args.output_provider,
+        lenient=args.lenient,
+        split=args.split,
+        sources=args.source,
     )
->>>>>>> f749505d
 
 
 if __name__ == '__main__':
