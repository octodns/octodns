--- conflicted
+++ resolved
@@ -75,15 +75,9 @@
     '''
     SUPPORTS_GEO = False
     SUPPORTS_DYNAMIC = False
-<<<<<<< HEAD
     SUPPORTS_ROOT_NS = False
-    SUPPORTS = set(('ALIAS', 'A', 'AAAA', 'CAA', 'CNAME', 'MX', 'NS', 'SRV',
-                    'SPF', 'TXT'))
-=======
     SUPPORTS = set(('ALIAS', 'A', 'AAAA', 'CAA', 'CNAME', 'MX', 'NS', 'PTR',
                     'SRV', 'SPF', 'TXT'))
->>>>>>> 73d2585e
-
     MIN_TTL = 120
     TIMEOUT = 15
 
