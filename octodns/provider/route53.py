--- conflicted
+++ resolved
@@ -512,10 +512,10 @@
                                                           self.values)
 
 
-<<<<<<< HEAD
 class Route53ProviderException(Exception):
     pass
-=======
+
+
 def _mod_keyer(mod):
     rrset = mod['ResourceRecordSet']
 
@@ -589,7 +589,6 @@
 def _parse_pool_name(n):
     # Parse the pool name out of _octodns-<pool-name>-pool...
     return n.split('.', 1)[0][9:-5]
->>>>>>> 6c9bed23
 
 
 class Route53Provider(BaseProvider):
@@ -1036,7 +1035,6 @@
             .get('healthcheck', {}) \
             .get('measure_latency', True)
 
-<<<<<<< HEAD
     def _healthcheck_request_interval(self, record):
         interval = record._octodns.get('route53', {}) \
             .get('healthcheck', {}) \
@@ -1048,13 +1046,9 @@
                 'route53.healthcheck.request_interval '
                 'parameter must be either 10 or 30.')
 
-    def _health_check_equivilent(self, host, path, protocol, port,
+    def _health_check_equivalent(self, host, path, protocol, port,
                                  measure_latency, request_interval,
-                                 health_check, first_value=None):
-=======
-    def _health_check_equivalent(self, host, path, protocol, port,
-                                 measure_latency, health_check, value=None):
->>>>>>> 6c9bed23
+                                 health_check, value=None):
         config = health_check['HealthCheckConfig']
 
         # So interestingly Route53 normalizes IPAddress which will cause us to
@@ -1072,15 +1066,11 @@
                                                  None)
         resource_path = config.get('ResourcePath', None)
         return host == fully_qualified_domain_name and \
-            path == resource_path and protocol == config['Type'] \
-            and port == config['Port'] and \
+            path == resource_path and protocol == config['Type'] and \
+            port == config['Port'] and \
             measure_latency == config['MeasureLatency'] and \
-<<<<<<< HEAD
             request_interval == config['RequestInterval'] and \
-            (first_value is None or first_value == config['IPAddress'])
-=======
             value == config_ip_address
->>>>>>> 6c9bed23
 
     def get_health_check_id(self, record, value, create):
         # fqdn & the first value are special, we use them to match up health
@@ -1137,12 +1127,7 @@
             'FailureThreshold': 6,
             'MeasureLatency': healthcheck_latency,
             'Port': healthcheck_port,
-<<<<<<< HEAD
             'RequestInterval': healthcheck_interval,
-            'ResourcePath': healthcheck_path,
-=======
-            'RequestInterval': 10,
->>>>>>> 6c9bed23
             'Type': healthcheck_protocol,
         }
         if healthcheck_protocol != 'TCP':
@@ -1177,17 +1162,10 @@
         self._health_checks[id] = health_check
         self.log.info('get_health_check_id: created id=%s, host=%s, '
                       'path=%s, protocol=%s, port=%d, measure_latency=%r, '
-<<<<<<< HEAD
-                      'request_interval=%d, first_value=%s',
+                      'request_interval=%d, value=%s',
                       id, healthcheck_host, healthcheck_path,
                       healthcheck_protocol, healthcheck_port,
-                      healthcheck_latency, healthcheck_interval,
-                      first_value)
-=======
-                      'value=%s', id, healthcheck_host, healthcheck_path,
-                      healthcheck_protocol, healthcheck_port,
-                      healthcheck_latency, value)
->>>>>>> 6c9bed23
+                      healthcheck_latency, healthcheck_interval, value)
         return id
 
     def _gc_health_checks(self, record, new):
@@ -1280,6 +1258,7 @@
         healthcheck_protocol = record.healthcheck_protocol
         healthcheck_port = record.healthcheck_port
         healthcheck_latency = self._healthcheck_measure_latency(record)
+        healthcheck_interval = self._healthcheck_request_interval(record)
 
         try:
             health_check_id = rrset['HealthCheckId']
@@ -1291,6 +1270,7 @@
                                                  healthcheck_protocol,
                                                  healthcheck_port,
                                                  healthcheck_latency,
+                                                 healthcheck_interval,
                                                  health_check):
                     # it has the right health check
                     return False
@@ -1378,56 +1358,12 @@
                 # already have a change for it, skipping
                 continue
 
-<<<<<<< HEAD
-            healthcheck_host = record.healthcheck_host
-            healthcheck_path = record.healthcheck_path
-            healthcheck_protocol = record.healthcheck_protocol
-            healthcheck_port = record.healthcheck_port
-            healthcheck_latency = self._healthcheck_measure_latency(record)
-            healthcheck_interval = self._healthcheck_request_interval(record)
-            fqdn = record.fqdn
-
-            # loop through all the r53 rrsets
-            for rrset in self._load_records(zone_id):
-                if fqdn != rrset['Name'] or record._type != rrset['Type']:
-                    # not a name and type match
-                    continue
-                if rrset.get('GeoLocation', {}) \
-                   .get('CountryCode', False) == '*':
-                    # it's a default record
-                    continue
-                # we expect a healthcheck now
-                try:
-                    health_check_id = rrset['HealthCheckId']
-                    health_check = self.health_checks[health_check_id]
-                    caller_ref = health_check['CallerReference']
-                    if caller_ref.startswith(self.HEALTH_CHECK_VERSION):
-                        if self._health_check_equivilent(healthcheck_host,
-                                                         healthcheck_path,
-                                                         healthcheck_protocol,
-                                                         healthcheck_port,
-                                                         healthcheck_latency,
-                                                         healthcheck_interval,
-                                                         health_check):
-                            # it has the right health check
-                            continue
-                except (IndexError, KeyError):
-                    # no health check id or one that isn't the right version
-                    pass
-                # no good, doesn't have the right health check, needs an update
-                self.log.info('_extra_changes:     health-check caused '
-                              'update of %s:%s', record.fqdn, record._type)
-                extra.append(Update(record, record))
-                # We don't need to process this record any longer
-                break
-=======
             if getattr(record, 'geo', False):
                 if self._extra_changes_geo_needs_update(zone_id, record):
                     extras.append(Update(record, record))
             elif getattr(record, 'dynamic', False):
                 if self._extra_changes_dynamic_needs_update(zone_id, record):
                     extras.append(Update(record, record))
->>>>>>> 6c9bed23
 
         return extras
 
