--- conflicted
+++ resolved
@@ -19,11 +19,7 @@
 from ..equality import EqualityTupleMixin
 from ..record import Record, Update
 from ..record.geo import GeoCodes
-<<<<<<< HEAD
-=======
-from ..zone import Zone
 from . import ProviderException
->>>>>>> 9c09d9c4
 from .base import BaseProvider
 
 octal_re = re.compile(r'\\(\d\d\d)')
