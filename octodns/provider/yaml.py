--- conflicted
+++ resolved
@@ -108,14 +108,9 @@
     '''
     SUPPORTS_GEO = True
     SUPPORTS_DYNAMIC = True
-<<<<<<< HEAD
     SUPPORTS_ROOT_NS = True
-    SUPPORTS = set(('A', 'AAAA', 'ALIAS', 'CAA', 'CNAME', 'MX', 'NAPTR', 'NS',
-                    'PTR', 'SSHFP', 'SPF', 'SRV', 'TXT'))
-=======
     SUPPORTS = set(('A', 'AAAA', 'ALIAS', 'CAA', 'CNAME', 'DNAME', 'MX',
                     'NAPTR', 'NS', 'PTR', 'SSHFP', 'SPF', 'SRV', 'TXT'))
->>>>>>> 7235d824
 
     def __init__(self, id, directory, default_ttl=3600, enforce_order=True,
                  populate_should_replace=False, *args, **kwargs):
