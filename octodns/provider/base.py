--- conflicted
+++ resolved
@@ -44,34 +44,6 @@
           that are made to have them logged or throw errors depending on the
           configuration
         '''
-        return desired
-
-    def _include_change(self, change):
-        '''
-        An opportunity for providers to filter out false positives due to
-        peculiarities in their implementation. E.g. minimum TTLs.
-        '''
-        return True
-
-    def _extra_changes(self, existing, desired, changes):
-        '''
-        An opportunity for providers to add extra changes to the plan that are
-        necessary to update ancillary record data or configure the zone. E.g.
-        base NS records.
-        '''
-        return []
-
-<<<<<<< HEAD
-    def supports_warn_or_except(self, msg):
-        if self.strict_supports:
-            raise ProviderException('{}: {}'.format(self.id, msg))
-        self.log.warning(msg)
-=======
-    def _process_desired_zone(self, desired):
-        '''
-        Providers can use this method to make any custom changes to the
-        desired zone.
-        '''
         if self.SUPPORTS_MUTLIVALUE_PTR:
             # nothing do here
             return desired
@@ -89,11 +61,31 @@
             new_desired.add_record(record)
 
         return new_desired
->>>>>>> f672b352
+
+    def _include_change(self, change):
+        '''
+        An opportunity for providers to filter out false positives due to
+        peculiarities in their implementation. E.g. minimum TTLs.
+        '''
+        return True
+
+    def _extra_changes(self, existing, desired, changes):
+        '''
+        An opportunity for providers to add extra changes to the plan that are
+        necessary to update ancillary record data or configure the zone. E.g.
+        base NS records.
+        '''
+        return []
+
+    def supports_warn_or_except(self, msg):
+        if self.strict_supports:
+            raise ProviderException('{}: {}'.format(self.id, msg))
+        self.log.warning(msg)
 
     def plan(self, desired, processors=[]):
         self.log.info('plan: desired=%s', desired.name)
 
+        # process desired zone for any custom zone/record modification
         desired = self._process_desired_zone(desired)
 
         existing = Zone(desired.name, desired.sub_zones)
@@ -106,9 +98,6 @@
 
         for processor in processors:
             existing = processor.process_target_zone(existing, target=self)
-
-        # process desired zone for any custom zone/record modification
-        desired = self._process_desired_zone(desired)
 
         # compute the changes at the zone/record level
         changes = existing.changes(desired, self)
