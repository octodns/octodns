--- conflicted
+++ resolved
@@ -180,26 +180,13 @@
         manage_root_ns:
     '''
     SUPPORTS_GEO = True
-<<<<<<< HEAD
-    SUPPORTS_DYNAMIC = False
+    SUPPORTS_DYNAMIC = True
     SUPPORTS_ROOT_NS = True
-=======
-    SUPPORTS_DYNAMIC = True
->>>>>>> f308f83c
     SUPPORTS = set(('A', 'AAAA', 'ALIAS', 'CAA', 'CNAME', 'MX', 'NAPTR',
                     'NS', 'PTR', 'SPF', 'SRV', 'TXT'))
 
     ZONE_NOT_FOUND_MESSAGE = 'server error: zone not found'
 
-<<<<<<< HEAD
-    def __init__(self, id, api_key, retry_count=4, manage_root_ns=False, *args,
-                 **kwargs):
-        self.log = getLogger('Ns1Provider[{}]'.format(id))
-        self.log.debug('__init__: id=%s, api_key=***, retry_count=%d',
-                       id, retry_count)
-        super(Ns1Provider, self).__init__(id, manage_root_ns=manage_root_ns,
-                                          *args, **kwargs)
-=======
     _DYNAMIC_FILTERS = [{
         'config': {},
         'filter': 'up'
@@ -241,13 +228,14 @@
         'NA': ('US-CENTRAL', 'US-EAST', 'US-WEST'),
     }
 
-    def __init__(self, id, api_key, retry_count=4, *args, **kwargs):
+    def __init__(self, id, api_key, retry_count=4, manage_root_ns=False, *args,
+                 **kwargs):
         self.log = getLogger('Ns1Provider[{}]'.format(id))
-        self.log.debug('__init__: id=%s, api_key=***, retry_count=%d', id,
-                       retry_count)
-        super(Ns1Provider, self).__init__(id, *args, **kwargs)
-
->>>>>>> f308f83c
+        self.log.debug('__init__: id=%s, api_key=***, retry_count=%d',
+                       id, retry_count)
+        super(Ns1Provider, self).__init__(id, manage_root_ns=manage_root_ns,
+                                          *args, **kwargs)
+
         self._client = Ns1Client(api_key, retry_count)
 
     def _encode_notes(self, data):
