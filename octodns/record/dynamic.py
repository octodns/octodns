--- conflicted
+++ resolved
@@ -270,15 +270,6 @@
                             GeoCodes.validate(geo, f'rule {rule_num} ')
                         )
 
-<<<<<<< HEAD
-                if not isinstance(subnets, (list, tuple)):
-                    reasons.append(f'rule {rule_num} subnets must be a list')
-                else:
-                    for subnet in subnets:
-                        reasons.extend(
-                            Subnets.validate(subnet, f'rule {rule_num} ')
-                        )
-=======
                         # have we ever seen a broader version of the geo we're
                         # currently looking at, e.g. geo=NA-US and there was a
                         # previous rule with NA
@@ -294,6 +285,14 @@
 
                         geos_seen[geo] = rule_num
 
+                if not isinstance(subnets, (list, tuple)):
+                    reasons.append(f'rule {rule_num} subnets must be a list')
+                else:
+                    for subnet in subnets:
+                        reasons.extend(
+                            Subnets.validate(subnet, f'rule {rule_num} ')
+                        )
+
             if 'geos' in rules[-1]:
                 reasons.append('final rule has "geos" and is not catchall')
 
@@ -325,7 +324,6 @@
 
         rule_reasons, pools_seen = cls._validate_rules(pools, rules)
         reasons.extend(rule_reasons)
->>>>>>> 518aaf84
 
         unused = pools_exist - pools_seen - pools_seen_as_fallback
         if unused:
