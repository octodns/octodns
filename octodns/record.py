#
#
#

from __future__ import absolute_import, division, print_function, \
    unicode_literals

from ipaddress import IPv4Address, IPv6Address
from logging import getLogger
import re


class Change(object):

    def __init__(self, existing, new):
        self.existing = existing
        self.new = new

    @property
    def record(self):
        'Returns new if we have one, existing otherwise'
        return self.new or self.existing


class Create(Change):

    def __init__(self, new):
        super(Create, self).__init__(None, new)

    def __repr__(self, leader=''):
        source = self.new.source.id if self.new.source else ''
        return 'Create {} ({})'.format(self.new, source)


class Update(Change):

    # Leader is just to allow us to work around heven eating leading whitespace
    # in our output. When we call this from the Manager.sync plan summary
    # section we'll pass in a leader, otherwise we'll just let it default and
    # do nothing
    def __repr__(self, leader=''):
        source = self.new.source.id if self.new.source else ''
        return 'Update\n{leader}    {existing} ->\n{leader}    {new} ({src})' \
            .format(existing=self.existing, new=self.new, leader=leader,
                    src=source)


class Delete(Change):

    def __init__(self, existing):
        super(Delete, self).__init__(existing, None)

    def __repr__(self, leader=''):
        return 'Delete {}'.format(self.existing)


class ValidationError(Exception):

    @classmethod
    def build_message(cls, fqdn, reasons):
        return 'Invalid record {}\n  - {}'.format(fqdn, '\n  - '.join(reasons))

    def __init__(self, fqdn, reasons):
        super(Exception, self).__init__(self.build_message(fqdn, reasons))
        self.fqdn = fqdn
        self.reasons = reasons


class Record(object):
    log = getLogger('Record')

    @classmethod
    def new(cls, zone, name, data, source=None, lenient=False):
        fqdn = '{}.{}'.format(name, zone.name) if name else zone.name
        try:
            _type = data['type']
        except KeyError:
            raise Exception('Invalid record {}, missing type'.format(fqdn))
        try:
            _class = {
                'A': ARecord,
                'AAAA': AaaaRecord,
                'ALIAS': AliasRecord,
                'CAA': CaaRecord,
                'CNAME': CnameRecord,
                'MX': MxRecord,
                'NAPTR': NaptrRecord,
                'NS': NsRecord,
                'PTR': PtrRecord,
                'SPF': SpfRecord,
                'SRV': SrvRecord,
                'SSHFP': SshfpRecord,
                'TXT': TxtRecord,
            }[_type]
        except KeyError:
            raise Exception('Unknown record type: "{}"'.format(_type))
        reasons = _class.validate(name, data)
        try:
            lenient |= data['octodns']['lenient']
        except KeyError:
            pass
        if reasons:
            if lenient:
                cls.log.warn(ValidationError.build_message(fqdn, reasons))
            else:
                raise ValidationError(fqdn, reasons)
        return _class(zone, name, data, source=source)

    @classmethod
    def validate(cls, name, data):
        reasons = []
        try:
            ttl = int(data['ttl'])
            if ttl < 0:
                reasons.append('invalid ttl')
        except KeyError:
            reasons.append('missing ttl')
        return reasons

    def __init__(self, zone, name, data, source=None):
        self.log.debug('__init__: zone.name=%s, type=%11s, name=%s', zone.name,
                       self.__class__.__name__, name)
        self.zone = zone
        # force everything lower-case just to be safe
        self.name = unicode(name).lower() if name else name
        self.source = source
        self.ttl = int(data['ttl'])

<<<<<<< HEAD
        self._octodns = data.get('octodns', {})
=======
        octodns = data.get('octodns', {})
        self.ignored = octodns.get('ignored', False)
        self.excluded = octodns.get('excluded', [])
        self.included = octodns.get('included', [])
>>>>>>> a361bd61

    def _data(self):
        return {'ttl': self.ttl}

    @property
    def data(self):
        return self._data()

    @property
    def fqdn(self):
        if self.name:
            return '{}.{}'.format(self.name, self.zone.name)
        return self.zone.name

    @property
    def ignored(self):
        return self._octodns.get('ignored', False)

    @property
    def healthcheck_path(self):
        try:
            return self._octodns['healthcheck']['path']
        except KeyError:
            return '/_dns'

    @property
    def healthcheck_host(self):
        try:
            return self._octodns['healthcheck']['host']
        except KeyError:
            return self.fqdn[:-1]

    def changes(self, other, target):
        # We're assuming we have the same name and type if we're being compared
        if self.ttl != other.ttl:
            return Update(self, other)

    # NOTE: we're using __hash__ and __cmp__ methods that consider Records
    # equivalent if they have the same name & _type. Values are ignored. This
    # is useful when computing diffs/changes.

    def __hash__(self):
        return '{}:{}'.format(self.name, self._type).__hash__()

    def __cmp__(self, other):
        a = '{}:{}'.format(self.name, self._type)
        b = '{}:{}'.format(other.name, other._type)
        return cmp(a, b)

    def __repr__(self):
        # Make sure this is always overridden
        raise NotImplementedError('Abstract base class, __repr__ required')


class GeoValue(object):
    geo_re = re.compile(r'^(?P<continent_code>\w\w)(-(?P<country_code>\w\w)'
                        r'(-(?P<subdivision_code>\w\w))?)?$')

    @classmethod
    def _validate_geo(cls, code):
        reasons = []
        match = cls.geo_re.match(code)
        if not match:
            reasons.append('invalid geo "{}"'.format(code))
        return reasons

    def __init__(self, geo, values):
        self.code = geo
        match = self.geo_re.match(geo)
        self.continent_code = match.group('continent_code')
        self.country_code = match.group('country_code')
        self.subdivision_code = match.group('subdivision_code')
        self.values = sorted(values)

    @property
    def parents(self):
        bits = self.code.split('-')[:-1]
        while bits:
            yield '-'.join(bits)
            bits.pop()

    def __cmp__(self, other):
        return 0 if (self.continent_code == other.continent_code and
                     self.country_code == other.country_code and
                     self.subdivision_code == other.subdivision_code and
                     self.values == other.values) else 1

    def __repr__(self):
        return "'Geo {} {} {} {}'".format(self.continent_code,
                                          self.country_code,
                                          self.subdivision_code, self.values)


class _ValuesMixin(object):

    @classmethod
    def validate(cls, name, data):
        reasons = super(_ValuesMixin, cls).validate(name, data)
        values = []
        try:
            values = data['values']
            if not values:
                values = []
                reasons.append('missing value(s)')
            else:
                # loop through copy of values
                # remove invalid value from values
                for value in list(values):
                    if value is None:
                        reasons.append('missing value(s)')
                        values.remove(value)
                    elif len(value) == 0:
                        reasons.append('empty value')
                        values.remove(value)
        except KeyError:
            try:
                value = data['value']
                if value is None:
                    reasons.append('missing value(s)')
                    values = []
                elif len(value) == 0:
                    reasons.append('empty value')
                    values = []
                else:
                    values = [value]
            except KeyError:
                reasons.append('missing value(s)')

        for value in values:
            reasons.extend(cls._validate_value(value))

        return reasons

    def __init__(self, zone, name, data, source=None):
        super(_ValuesMixin, self).__init__(zone, name, data, source=source)
        try:
            values = data['values']
        except KeyError:
            values = [data['value']]
        self.values = sorted(self._process_values(values))

    def changes(self, other, target):
        if self.values != other.values:
            return Update(self, other)
        return super(_ValuesMixin, self).changes(other, target)

    def _data(self):
        ret = super(_ValuesMixin, self)._data()
        if len(self.values) > 1:
            values = [getattr(v, 'data', v) for v in self.values if v]
            if len(values) > 1:
                ret['values'] = values
            elif len(values) == 1:
                ret['value'] = values[0]
        elif len(self.values) == 1:
            v = self.values[0]
            if v:
                ret['value'] = getattr(v, 'data', v)

        return ret

    def __repr__(self):
        values = "['{}']".format("', '".join([unicode(v)
                                              for v in self.values]))
        return '<{} {} {}, {}, {}>'.format(self.__class__.__name__,
                                           self._type, self.ttl,
                                           self.fqdn, values)


class _GeoMixin(_ValuesMixin):
    '''
    Adds GeoDNS support to a record.

    Must be included before `Record`.
    '''

    @classmethod
    def validate(cls, name, data):
        reasons = super(_GeoMixin, cls).validate(name, data)
        try:
            geo = dict(data['geo'])
            # TODO: validate legal codes
            for code, values in geo.items():
                reasons.extend(GeoValue._validate_geo(code))
                for value in values:
                    reasons.extend(cls._validate_value(value))
        except KeyError:
            pass
        return reasons

    # TODO: support 'value' as well
    # TODO: move away from "data" hash to strict params, it's kind of leaking
    # the yaml implementation into here and then forcing it back out into
    # non-yaml providers during input
    def __init__(self, zone, name, data, *args, **kwargs):
        super(_GeoMixin, self).__init__(zone, name, data, *args, **kwargs)
        try:
            self.geo = dict(data['geo'])
        except KeyError:
            self.geo = {}
        for code, values in self.geo.items():
            self.geo[code] = GeoValue(code, values)

    def _data(self):
        ret = super(_GeoMixin, self)._data()
        if self.geo:
            geo = {}
            for code, value in self.geo.items():
                geo[code] = value.values
            ret['geo'] = geo
        return ret

    def changes(self, other, target):
        if target.SUPPORTS_GEO:
            if self.geo != other.geo:
                return Update(self, other)
        return super(_GeoMixin, self).changes(other, target)

    def __repr__(self):
        if self.geo:
            return '<{} {} {}, {}, {}, {}>'.format(self.__class__.__name__,
                                                   self._type, self.ttl,
                                                   self.fqdn, self.values,
                                                   self.geo)
        return super(_GeoMixin, self).__repr__()


class ARecord(_GeoMixin, Record):
    _type = 'A'

    @classmethod
    def _validate_value(self, value):
        reasons = []
        try:
            IPv4Address(unicode(value))
        except Exception:
            reasons.append('invalid ip address "{}"'.format(value))
        return reasons

    def _process_values(self, values):
        return values


class AaaaRecord(_GeoMixin, Record):
    _type = 'AAAA'

    @classmethod
    def _validate_value(self, value):
        reasons = []
        try:
            IPv6Address(unicode(value))
        except Exception:
            reasons.append('invalid ip address "{}"'.format(value))
        return reasons

    def _process_values(self, values):
        return values


class _ValueMixin(object):

    @classmethod
    def validate(cls, name, data):
        reasons = super(_ValueMixin, cls).validate(name, data)
        value = None
        try:
            value = data['value']
            if value is None:
                reasons.append('missing value')
            elif value == '':
                reasons.append('empty value')
        except KeyError:
            reasons.append('missing value')
        if value:
            reasons.extend(cls._validate_value(value))
        return reasons

    def __init__(self, zone, name, data, source=None):
        super(_ValueMixin, self).__init__(zone, name, data, source=source)
        self.value = self._process_value(data['value'])

    def changes(self, other, target):
        if self.value != other.value:
            return Update(self, other)
        return super(_ValueMixin, self).changes(other, target)

    def _data(self):
        ret = super(_ValueMixin, self)._data()
        if self.value:
            ret['value'] = getattr(self.value, 'data', self.value)
        return ret

    def __repr__(self):
        return '<{} {} {}, {}, {}>'.format(self.__class__.__name__,
                                           self._type, self.ttl,
                                           self.fqdn, self.value)


class AliasRecord(_ValueMixin, Record):
    _type = 'ALIAS'

    @classmethod
    def _validate_value(self, value):
        reasons = []
        if not value.endswith('.'):
            reasons.append('missing trailing .')
        return reasons

    def _process_value(self, value):
        return value


class CaaValue(object):
    # https://tools.ietf.org/html/rfc6844#page-5

    @classmethod
    def _validate_value(cls, value):
        reasons = []
        try:
            flags = int(value.get('flags', 0))
            if flags < 0 or flags > 255:
                reasons.append('invalid flags "{}"'.format(flags))
        except ValueError:
            reasons.append('invalid flags "{}"'.format(value['flags']))

        if 'tag' not in value:
            reasons.append('missing tag')
        if 'value' not in value:
            reasons.append('missing value')

        return reasons

    def __init__(self, value):
        self.flags = int(value.get('flags', 0))
        self.tag = value['tag']
        self.value = value['value']

    @property
    def data(self):
        return {
            'flags': self.flags,
            'tag': self.tag,
            'value': self.value,
        }

    def __cmp__(self, other):
        if self.flags == other.flags:
            if self.tag == other.tag:
                return cmp(self.value, other.value)
            return cmp(self.tag, other.tag)
        return cmp(self.flags, other.flags)

    def __repr__(self):
        return '{} {} "{}"'.format(self.flags, self.tag, self.value)


class CaaRecord(_ValuesMixin, Record):
    _type = 'CAA'

    @classmethod
    def _validate_value(cls, value):
        return CaaValue._validate_value(value)

    def _process_values(self, values):
        return [CaaValue(v) for v in values]


class CnameRecord(_ValueMixin, Record):
    _type = 'CNAME'

    @classmethod
    def validate(cls, name, data):
        reasons = []
        if name == '':
            reasons.append('root CNAME not allowed')
        reasons.extend(super(CnameRecord, cls).validate(name, data))
        return reasons

    @classmethod
    def _validate_value(cls, value):
        reasons = []
        if not value.endswith('.'):
            reasons.append('missing trailing .')
        return reasons

    def _process_value(self, value):
        return value


class MxValue(object):

    @classmethod
    def _validate_value(cls, value):
        reasons = []
        try:
            try:
                int(value['preference'])
            except KeyError:
                int(value['priority'])
        except KeyError:
            reasons.append('missing preference')
        except ValueError:
            reasons.append('invalid preference "{}"'
                           .format(value['preference']))
        exchange = None
        try:
            exchange = value.get('exchange', None) or value['value']
            if not exchange.endswith('.'):
                reasons.append('missing trailing .')
        except KeyError:
            reasons.append('missing exchange')
        return reasons

    def __init__(self, value):
        # RFC1035 says preference, half the providers use priority
        try:
            preference = value['preference']
        except KeyError:
            preference = value['priority']
        self.preference = int(preference)
        # UNTIL 1.0 remove value fallback
        try:
            exchange = value['exchange']
        except KeyError:
            exchange = value['value']
        self.exchange = exchange

    @property
    def data(self):
        return {
            'preference': self.preference,
            'exchange': self.exchange,
        }

    def __cmp__(self, other):
        if self.preference == other.preference:
            return cmp(self.exchange, other.exchange)
        return cmp(self.preference, other.preference)

    def __repr__(self):
        return "'{} {}'".format(self.preference, self.exchange)


class MxRecord(_ValuesMixin, Record):
    _type = 'MX'

    @classmethod
    def _validate_value(cls, value):
        return MxValue._validate_value(value)

    def _process_values(self, values):
        return [MxValue(v) for v in values]


class NaptrValue(object):
    VALID_FLAGS = ('S', 'A', 'U', 'P')

    @classmethod
    def _validate_value(cls, data):
        reasons = []
        try:
            int(data['order'])
        except KeyError:
            reasons.append('missing order')
        except ValueError:
            reasons.append('invalid order "{}"'.format(data['order']))
        try:
            int(data['preference'])
        except KeyError:
            reasons.append('missing preference')
        except ValueError:
            reasons.append('invalid preference "{}"'
                           .format(data['preference']))
        try:
            flags = data['flags']
            if flags not in cls.VALID_FLAGS:
                reasons.append('unrecognized flags "{}"'.format(flags))
        except KeyError:
            reasons.append('missing flags')

        # TODO: validate these... they're non-trivial
        for k in ('service', 'regexp', 'replacement'):
            if k not in data:
                reasons.append('missing {}'.format(k))
        return reasons

    def __init__(self, value):
        self.order = int(value['order'])
        self.preference = int(value['preference'])
        self.flags = value['flags']
        self.service = value['service']
        self.regexp = value['regexp']
        self.replacement = value['replacement']

    @property
    def data(self):
        return {
            'order': self.order,
            'preference': self.preference,
            'flags': self.flags,
            'service': self.service,
            'regexp': self.regexp,
            'replacement': self.replacement,
        }

    def __cmp__(self, other):
        if self.order != other.order:
            return cmp(self.order, other.order)
        elif self.preference != other.preference:
            return cmp(self.preference, other.preference)
        elif self.flags != other.flags:
            return cmp(self.flags, other.flags)
        elif self.service != other.service:
            return cmp(self.service, other.service)
        elif self.regexp != other.regexp:
            return cmp(self.regexp, other.regexp)
        return cmp(self.replacement, other.replacement)

    def __repr__(self):
        flags = self.flags if self.flags is not None else ''
        service = self.service if self.service is not None else ''
        regexp = self.regexp if self.regexp is not None else ''
        return "'{} {} \"{}\" \"{}\" \"{}\" {}'" \
            .format(self.order, self.preference, flags, service, regexp,
                    self.replacement)


class NaptrRecord(_ValuesMixin, Record):
    _type = 'NAPTR'

    @classmethod
    def _validate_value(cls, value):
        return NaptrValue._validate_value(value)

    def _process_values(self, values):
        return [NaptrValue(v) for v in values]


class NsRecord(_ValuesMixin, Record):
    _type = 'NS'

    @classmethod
    def _validate_value(cls, value):
        reasons = []
        if not value.endswith('.'):
            reasons.append('missing trailing .')
        return reasons

    def _process_values(self, values):
        return values


class PtrRecord(_ValueMixin, Record):
    _type = 'PTR'

    @classmethod
    def _validate_value(cls, value):
        reasons = []
        if not value.endswith('.'):
            reasons.append('missing trailing .')
        return reasons

    def _process_value(self, value):
        return value


class SshfpValue(object):
    VALID_ALGORITHMS = (1, 2, 3)
    VALID_FINGERPRINT_TYPES = (1, 2)

    @classmethod
    def _validate_value(cls, value):
        reasons = []
        try:
            algorithm = int(value['algorithm'])
            if algorithm not in cls.VALID_ALGORITHMS:
                reasons.append('unrecognized algorithm "{}"'.format(algorithm))
        except KeyError:
            reasons.append('missing algorithm')
        except ValueError:
            reasons.append('invalid algorithm "{}"'.format(value['algorithm']))
        try:
            fingerprint_type = int(value['fingerprint_type'])
            if fingerprint_type not in cls.VALID_FINGERPRINT_TYPES:
                reasons.append('unrecognized fingerprint_type "{}"'
                               .format(fingerprint_type))
        except KeyError:
            reasons.append('missing fingerprint_type')
        except ValueError:
            reasons.append('invalid fingerprint_type "{}"'
                           .format(value['fingerprint_type']))
        if 'fingerprint' not in value:
            reasons.append('missing fingerprint')
        return reasons

    def __init__(self, value):
        self.algorithm = int(value['algorithm'])
        self.fingerprint_type = int(value['fingerprint_type'])
        self.fingerprint = value['fingerprint']

    @property
    def data(self):
        return {
            'algorithm': self.algorithm,
            'fingerprint_type': self.fingerprint_type,
            'fingerprint': self.fingerprint,
        }

    def __cmp__(self, other):
        if self.algorithm != other.algorithm:
            return cmp(self.algorithm, other.algorithm)
        elif self.fingerprint_type != other.fingerprint_type:
            return cmp(self.fingerprint_type, other.fingerprint_type)
        return cmp(self.fingerprint, other.fingerprint)

    def __repr__(self):
        return "'{} {} {}'".format(self.algorithm, self.fingerprint_type,
                                   self.fingerprint)


class SshfpRecord(_ValuesMixin, Record):
    _type = 'SSHFP'

    @classmethod
    def _validate_value(cls, value):
        return SshfpValue._validate_value(value)

    def _process_values(self, values):
        return [SshfpValue(v) for v in values]


_unescaped_semicolon_re = re.compile(r'\w;')


class _ChunkedValuesMixin(_ValuesMixin):
    CHUNK_SIZE = 255

    @classmethod
    def _validate_value(cls, value):
        if _unescaped_semicolon_re.search(value):
            return ['unescaped ;']
        return []

    def _process_values(self, values):
        ret = []
        for v in values:
            if v and v[0] == '"':
                v = v[1:-1]
            ret.append(v.replace('" "', ''))
        return ret

    @property
    def chunked_values(self):
        values = []
        for v in self.values:
            v = v.replace('"', '\\"')
            vs = [v[i:i + self.CHUNK_SIZE]
                  for i in range(0, len(v), self.CHUNK_SIZE)]
            vs = '" "'.join(vs)
            values.append('"{}"'.format(vs))
        return values


class SpfRecord(_ChunkedValuesMixin, Record):
    _type = 'SPF'


class SrvValue(object):

    @classmethod
    def _validate_value(self, value):
        reasons = []
        # TODO: validate algorithm and fingerprint_type values
        try:
            int(value['priority'])
        except KeyError:
            reasons.append('missing priority')
        except ValueError:
            reasons.append('invalid priority "{}"'.format(value['priority']))
        try:
            int(value['weight'])
        except KeyError:
            reasons.append('missing weight')
        except ValueError:
            reasons.append('invalid weight "{}"'.format(value['weight']))
        try:
            int(value['port'])
        except KeyError:
            reasons.append('missing port')
        except ValueError:
            reasons.append('invalid port "{}"'.format(value['port']))
        try:
            if not value['target'].endswith('.'):
                reasons.append('missing trailing .')
        except KeyError:
            reasons.append('missing target')
        return reasons

    def __init__(self, value):
        self.priority = int(value['priority'])
        self.weight = int(value['weight'])
        self.port = int(value['port'])
        self.target = value['target'].lower()

    @property
    def data(self):
        return {
            'priority': self.priority,
            'weight': self.weight,
            'port': self.port,
            'target': self.target,
        }

    def __cmp__(self, other):
        if self.priority != other.priority:
            return cmp(self.priority, other.priority)
        elif self.weight != other.weight:
            return cmp(self.weight, other.weight)
        elif self.port != other.port:
            return cmp(self.port, other.port)
        return cmp(self.target, other.target)

    def __repr__(self):
        return "'{} {} {} {}'".format(self.priority, self.weight, self.port,
                                      self.target)


class SrvRecord(_ValuesMixin, Record):
    _type = 'SRV'
    _name_re = re.compile(r'^_[^\.]+\.[^\.]+')

    @classmethod
    def validate(cls, name, data):
        reasons = []
        if not cls._name_re.match(name):
            reasons.append('invalid name')
        reasons.extend(super(SrvRecord, cls).validate(name, data))
        return reasons

    @classmethod
    def _validate_value(cls, value):
        return SrvValue._validate_value(value)

    def _process_values(self, values):
        return [SrvValue(v) for v in values]


class TxtRecord(_ChunkedValuesMixin, Record):
    _type = 'TXT'<|MERGE_RESOLUTION|>--- conflicted
+++ resolved
@@ -126,14 +126,10 @@
         self.source = source
         self.ttl = int(data['ttl'])
 
-<<<<<<< HEAD
         self._octodns = data.get('octodns', {})
-=======
-        octodns = data.get('octodns', {})
         self.ignored = octodns.get('ignored', False)
         self.excluded = octodns.get('excluded', [])
         self.included = octodns.get('included', [])
->>>>>>> a361bd61
 
     def _data(self):
         return {'ttl': self.ttl}
