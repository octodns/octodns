--- conflicted
+++ resolved
@@ -72,11 +72,7 @@
         self.trailing_dots = trailing_dots
         self.context = context
 
-<<<<<<< HEAD
     def process_source_and_target_zones(self, desired, existing, provider):
-=======
-    def process_source_zone(self, desired, sources):
-        sources = sources or []
         zone_name = desired.decoded_name
         zone_decoded_name = desired.decoded_name
         zone_encoded_name = desired.name
@@ -84,7 +80,6 @@
             zone_name = zone_name[:-1]
             zone_decoded_name = zone_decoded_name[:-1]
             zone_encoded_name = zone_encoded_name[:-1]
->>>>>>> 386a00a2
         zone_params = {
             'zone_name': zone_name,
             'zone_decoded_name': zone_decoded_name,
