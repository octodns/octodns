#
#
#

from __future__ import absolute_import, division, print_function, \
    unicode_literals

import dns.name
import dns.query
import dns.zone
import dns.rdatatype

from dns.exception import DNSException

from collections import defaultdict
from os import listdir
from os.path import join
from six import text_type
import logging

from ..record import Record
from .base import BaseSource


class AxfrBaseSource(BaseSource):

    SUPPORTS_GEO = False
    SUPPORTS_DYNAMIC = False
<<<<<<< HEAD
    SUPPORTS_ROOT_NS = True
    SUPPORTS = set(('A', 'AAAA', 'CNAME', 'MX', 'NS', 'PTR', 'SPF',
=======
    SUPPORTS = set(('A', 'AAAA', 'CAA', 'CNAME', 'MX', 'NS', 'PTR', 'SPF',
>>>>>>> 7235d824
                    'SRV', 'TXT'))

    def __init__(self, id):
        super(AxfrBaseSource, self).__init__(id)

    def _data_for_multiple(self, _type, records):
        return {
            'ttl': records[0]['ttl'],
            'type': _type,
            'values': [r['value'] for r in records]
        }

    _data_for_A = _data_for_multiple
    _data_for_AAAA = _data_for_multiple
    _data_for_NS = _data_for_multiple

    def _data_for_CAA(self, _type, records):
        values = []
        for record in records:
            flags, tag, value = record['value'].split(' ', 2)
            values.append({
                'flags': flags,
                'tag': tag,
                'value': value.replace('"', '')
            })
        return {
            'ttl': records[0]['ttl'],
            'type': _type,
            'values': values
        }

    def _data_for_MX(self, _type, records):
        values = []
        for record in records:
            preference, exchange = record['value'].split(' ', 1)
            values.append({
                'preference': preference,
                'exchange': exchange,
            })
        return {
            'ttl': records[0]['ttl'],
            'type': _type,
            'values': values
        }

    def _data_for_TXT(self, _type, records):
        values = [value['value'].replace(';', '\\;') for value in records]
        return {
            'ttl': records[0]['ttl'],
            'type': _type,
            'values': values
        }

    _data_for_SPF = _data_for_TXT

    def _data_for_single(self, _type, records):
        record = records[0]
        return {
            'ttl': record['ttl'],
            'type': _type,
            'value': record['value']
        }

    _data_for_CNAME = _data_for_single
    _data_for_PTR = _data_for_single

    def _data_for_SRV(self, _type, records):
        values = []
        for record in records:
            priority, weight, port, target = record['value'].split(' ', 3)
            values.append({
                'priority': priority,
                'weight': weight,
                'port': port,
                'target': target,
            })
        return {
            'type': _type,
            'ttl': records[0]['ttl'],
            'values': values
        }

    def populate(self, zone, target=False, lenient=False):
        self.log.debug('populate: name=%s, target=%s, lenient=%s', zone.name,
                       target, lenient)

        values = defaultdict(lambda: defaultdict(list))
        for record in self.zone_records(zone):
            _type = record['type']
            if _type not in self.SUPPORTS:
                continue
            name = zone.hostname_from_fqdn(record['name'])
            values[name][record['type']].append(record)

        before = len(zone.records)
        for name, types in values.items():
            for _type, records in types.items():
                data_for = getattr(self, '_data_for_{}'.format(_type))
                record = Record.new(zone, name, data_for(_type, records),
                                    source=self, lenient=lenient)
                zone.add_record(record, lenient=lenient)

        self.log.info('populate:   found %s records',
                      len(zone.records) - before)


class AxfrSourceException(Exception):
    pass


class AxfrSourceZoneTransferFailed(AxfrSourceException):

    def __init__(self):
        super(AxfrSourceZoneTransferFailed, self).__init__(
            'Unable to Perform Zone Transfer')


class AxfrSource(AxfrBaseSource):
    '''
    Axfr zonefile importer to import data

    axfr:
        class: octodns.source.axfr.AxfrSource
        # The address of nameserver to perform zone transfer against
        master: ns1.example.com
    '''
    def __init__(self, id, master):
        self.log = logging.getLogger('AxfrSource[{}]'.format(id))
        self.log.debug('__init__: id=%s, master=%s', id, master)
        super(AxfrSource, self).__init__(id)
        self.master = master

    def zone_records(self, zone):
        try:
            z = dns.zone.from_xfr(dns.query.xfr(self.master, zone.name,
                                                relativize=False),
                                  relativize=False)
        except DNSException:
            raise AxfrSourceZoneTransferFailed()

        records = []

        for (name, ttl, rdata) in z.iterate_rdatas():
            rdtype = dns.rdatatype.to_text(rdata.rdtype)
            records.append({
                "name": name.to_text(),
                "ttl": ttl,
                "type": rdtype,
                "value": rdata.to_text()
            })

        return records


class ZoneFileSourceException(Exception):
    pass


class ZoneFileSourceNotFound(ZoneFileSourceException):

    def __init__(self):
        super(ZoneFileSourceNotFound, self).__init__(
            'Zone file not found')


class ZoneFileSourceLoadFailure(ZoneFileSourceException):

    def __init__(self, error):
        super(ZoneFileSourceLoadFailure, self).__init__(text_type(error))


class ZoneFileSource(AxfrBaseSource):
    '''
    Bind compatible zone file source

    zonefile:
        class: octodns.source.axfr.ZoneFileSource
        # The directory holding the zone files
        # Filenames should match zone name (eg. example.com.)
        directory: ./zonefiles
        # Should sanity checks of the origin node be done
        # (optional, default true)
        check_origin: false
    '''
    def __init__(self, id, directory, check_origin=True):
        self.log = logging.getLogger('ZoneFileSource[{}]'.format(id))
        self.log.debug('__init__: id=%s, directory=%s, check_origin=%s', id,
                       directory, check_origin)
        super(ZoneFileSource, self).__init__(id)
        self.directory = directory
        self.check_origin = check_origin

        self._zone_records = {}

    def _load_zone_file(self, zone_name):
        zonefiles = listdir(self.directory)
        if zone_name in zonefiles:
            try:
                z = dns.zone.from_file(join(self.directory, zone_name),
                                       zone_name, relativize=False,
                                       check_origin=self.check_origin)
            except DNSException as error:
                raise ZoneFileSourceLoadFailure(error)
        else:
            raise ZoneFileSourceNotFound()

        return z

    def zone_records(self, zone):
        if zone.name not in self._zone_records:
            try:
                z = self._load_zone_file(zone.name)
                records = []
                for (name, ttl, rdata) in z.iterate_rdatas():
                    rdtype = dns.rdatatype.to_text(rdata.rdtype)
                    records.append({
                        "name": name.to_text(),
                        "ttl": ttl,
                        "type": rdtype,
                        "value": rdata.to_text()
                    })

                self._zone_records[zone.name] = records
            except ZoneFileSourceNotFound:
                return []

        return self._zone_records[zone.name]<|MERGE_RESOLUTION|>--- conflicted
+++ resolved
@@ -26,12 +26,8 @@
 
     SUPPORTS_GEO = False
     SUPPORTS_DYNAMIC = False
-<<<<<<< HEAD
     SUPPORTS_ROOT_NS = True
-    SUPPORTS = set(('A', 'AAAA', 'CNAME', 'MX', 'NS', 'PTR', 'SPF',
-=======
     SUPPORTS = set(('A', 'AAAA', 'CAA', 'CNAME', 'MX', 'NS', 'PTR', 'SPF',
->>>>>>> 7235d824
                     'SRV', 'TXT'))
 
     def __init__(self, id):
